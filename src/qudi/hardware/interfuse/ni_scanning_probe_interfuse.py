--- conflicted
+++ resolved
@@ -435,13 +435,7 @@
             self.module_state.lock()
 
             first_scan_position = {ax: pos[0] for ax, pos
-<<<<<<< HEAD
-                                   in zip(self.scan_settings['axes'], self.scan_settings['range'])}
-            #print("ni_scn_probe_inerfuce, _start_scan")
-            #print(first_scan_position)
-=======
                                    in zip(self.scan_settings.axes, self.scan_settings.range)}
->>>>>>> f078104b
             self._move_to_and_start_scan(first_scan_position)
 
         except Exception as e:
@@ -577,6 +571,7 @@
         @return np.array/single value: Position(s) converted to voltage(s) (value(s)) [single value & 1D np.array depending on input]
                       for corresponding ni_channel (keys)
         """
+
         ni_channel = self._ni_channel_mapping[axis]
         voltage_range = self._ni_finite_sampling_io().constraints.output_channel_limits[ni_channel]
         position_range = self.constraints.axes[axis].position.bounds
