--- conflicted
+++ resolved
@@ -454,13 +454,8 @@
         if self.gated and self.timetrace_tmp != []:
             time_trace = time_trace + self.timetrace_tmp
 
-<<<<<<< HEAD
-        info_dict = {'elapsed_sweeps': self.get_current_sweeps(),
-                     'elapsed_time': None}  # TODO : implement that according to hardware capabilities
-=======
         info_dict = {'elapsed_sweeps': elapsed_sweeps,
                      'elapsed_time': elapsed_time}
->>>>>>> f078104b
         return time_trace, info_dict
 
 
