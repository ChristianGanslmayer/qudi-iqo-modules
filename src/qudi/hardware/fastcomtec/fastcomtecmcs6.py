# -*- coding: utf-8 -*-

"""
This file contains the Qudi hardware file implementation for FastComtec p7887 .

Copyright (c) 2021, the qudi developers. See the AUTHORS.md file at the top-level directory of this
distribution and on <https://github.com/Ulm-IQO/qudi-iqo-modules/>

This file is part of qudi.

Qudi is free software: you can redistribute it and/or modify it under the terms of
the GNU Lesser General Public License as published by the Free Software Foundation,
either version 3 of the License, or (at your option) any later version.

Qudi is distributed in the hope that it will be useful, but WITHOUT ANY WARRANTY;
without even the implied warranty of MERCHANTABILITY or FITNESS FOR A PARTICULAR PURPOSE.
See the GNU Lesser General Public License for more details.

You should have received a copy of the GNU Lesser General Public License along with qudi.
If not, see <https://www.gnu.org/licenses/>.
"""

#TODO: start stop works but pause does not work, i guess gui/logic problem
#TODO: Check if there are more modules which are missing, and more settings for FastComtec which need to be put, should we include voltage threshold?

import time
import ctypes
import numpy as np

from qudi.core.configoption import ConfigOption
from qudi.interface.fast_counter_interface import FastCounterInterface


"""
Remark to the usage of ctypes:
All Python types except integers (int), strings (str), and bytes (byte) objects
have to be wrapped in their corresponding ctypes type, so that they can be
converted to the required C data type.

ctypes type     C type                  Python type
----------------------------------------------------------------
c_bool          _Bool                   bool (1)
c_char          char                    1-character bytes object
c_wchar         wchar_t                 1-character string
c_byte          char                    int
c_ubyte         unsigned char           int
c_short         short                   int
c_ushort        unsigned short          int
c_int           int                     int
c_uint          unsigned int            int
c_long          long                    int
c_ulong         unsigned long           int
c_longlong      __int64 or
                long long               int
c_ulonglong     unsigned __int64 or
                unsigned long long      int
c_size_t        size_t                  int
c_ssize_t       ssize_t or
                Py_ssize_t              int
c_float         float                   float
c_double        double                  float
c_longdouble    long double             float
c_char_p        char *
                (NUL terminated)        bytes object or None
c_wchar_p       wchar_t *
                (NUL terminated)        string or None
c_void_p        void *                  int or None

"""
# Reconstruct the proper structure of the variables, which can be extracted
# from the header file 'struct.h'.

class AcqStatus(ctypes.Structure):
    """ Create a structured Data type with ctypes where the dll can write into.

    This object handles and retrieves the acquisition status data from the
    Fastcomtec.

    int started;                // acquisition status: 1 if running, 0 else
    double runtime;             // running time in seconds
    double totalsum;            // total events
    double roisum;              // events within ROI
    double roirate;             // acquired ROI-events per second
    double nettosum;            // ROI sum with background subtracted
    double sweeps;              // Number of sweeps
    double stevents;            // Start Events
    unsigned long maxval;       // Maximum value in spectrum
    """
    _fields_ = [('started', ctypes.c_int),
                ('runtime', ctypes.c_double),
                ('totalsum', ctypes.c_double),
                ('roisum', ctypes.c_double),
                ('roirate', ctypes.c_double),
                ('ofls', ctypes.c_double),
                ('sweeps', ctypes.c_double),
                ('stevents', ctypes.c_double),
                ('maxval', ctypes.c_ulong), ]


class AcqSettings(ctypes.Structure):
    _fields_ = [('range',       ctypes.c_long),
                ('cftfak',      ctypes.c_long),
                ('roimin',      ctypes.c_long),
                ('roimax',      ctypes.c_long),
                ('nregions',    ctypes.c_long),
                ('caluse',      ctypes.c_long),
                ('calpoints',   ctypes.c_long),
                ('param',       ctypes.c_long),
                ('offset',      ctypes.c_long),
                ('xdim',        ctypes.c_long),
                ('bitshift',    ctypes.c_ulong),
                ('active',      ctypes.c_long),
                ('eventpreset', ctypes.c_double),
                ('dummy1',      ctypes.c_double),
                ('dummy2',      ctypes.c_double),
                ('dummy3',      ctypes.c_double), ]

class ACQDATA(ctypes.Structure):
    """ Create a structured Data type with ctypes where the dll can write into.

    This object handles and retrieves the acquisition data of the Fastcomtec.
    """
    _fields_ = [('s0', ctypes.POINTER(ctypes.c_ulong)),
                ('region', ctypes.POINTER(ctypes.c_ulong)),
                ('comment', ctypes.c_char_p),
                ('cnt', ctypes.POINTER(ctypes.c_double)),
                ('hs0', ctypes.c_int),
                ('hrg', ctypes.c_int),
                ('hcm', ctypes.c_int),
                ('hct', ctypes.c_int), ]


class BOARDSETTING(ctypes.Structure):
    _fields_ = [('sweepmode',   ctypes.c_long),
                ('prena',       ctypes.c_long),
                ('cycles',      ctypes.c_long),
                ('sequences',   ctypes.c_long),
                ('syncout',     ctypes.c_long),
                ('digio',       ctypes.c_long),
                ('digval',      ctypes.c_long),
                ('dac0',        ctypes.c_long),
                ('dac1',        ctypes.c_long),
                ('dac2',        ctypes.c_long),
                ('dac3',        ctypes.c_long),
                ('dac4',        ctypes.c_long),
                ('dac5',        ctypes.c_long),
                ('fdac',        ctypes.c_int),
                ('tagbits',     ctypes.c_int),
                ('extclk',      ctypes.c_int),
                ('maxchan',     ctypes.c_long),
                ('serno',       ctypes.c_long),
                ('ddruse',      ctypes.c_long),
                ('active',      ctypes.c_long),
                ('holdafter',   ctypes.c_double),
                ('swpreset',    ctypes.c_double),
                ('fstchan',     ctypes.c_double),
                ('timepreset',  ctypes.c_double), ]


class FastComtec(FastCounterInterface):
    """ Hardware Class for the FastComtec Card.

    stable: Jochen Scheuer, Simon Schmitt

    Example config for copy-paste:

    fastcomtec_mcs6:
        module.Class: 'fastcomtec.fastcomtecmcs6.FastComtec'
        options:
            gated: False
            trigger_safety: 400e-9
            aom_delay: 390e-9
            minimal_binwidth: 0.2e-9

    """

    gated = ConfigOption('gated', False, missing='warn')
    trigger_safety = ConfigOption('trigger_safety', 400e-9, missing='warn')
    aom_delay = ConfigOption('aom_delay', 390e-9, missing='warn')
    minimal_binwidth = ConfigOption('minimal_binwidth', 0.1e-9, missing='warn')

    def __init__(self, *args, **kwargs):
        super().__init__(*args, **kwargs)

        #this variable has to be added because there is no difference
        #in the fastcomtec it can be on "stopped" or "halt"
        self.stopped_or_halt = "stopped"
        self.timetrace_tmp = []

    def on_activate(self):
        """ Initialisation performed during activation of the module.
        """
<<<<<<< HEAD

        self.dll = ctypes.windll.LoadLibrary('C:\Windows\System32\DMPA4.dll')
=======
        print('loading DMCS6')
        self.dll = ctypes.windll.LoadLibrary('C:\Windows\System32\DMCS6.dll')
        print('MCS6 set gated')
>>>>>>> 85725e03
        if self.gated:
            self.change_sweep_mode(gated=True)
        else:
            self.change_sweep_mode(gated=False)
        print('MCS6 done')
        return

    def on_deactivate(self):
        """ Deinitialisation performed during deactivation of the module.
        """
        return

    def get_constraints(self):
        """ Retrieve the hardware constrains from the Fast counting device.

        @return dict: dict with keys being the constraint names as string and
                      items are the definition for the constaints.

         The keys of the returned dictionary are the str name for the constraints
        (which are set in this method).

                    NO OTHER KEYS SHOULD BE INVENTED!

        If you are not sure about the meaning, look in other hardware files to
        get an impression. If still additional constraints are needed, then they
        have to be added to all files containing this interface.

        The items of the keys are again dictionaries which have the generic
        dictionary form:
            {'min': <value>,
             'max': <value>,
             'step': <value>,
             'unit': '<value>'}

        Only the key 'hardware_binwidth_list' differs, since they
        contain the list of possible binwidths.

        If the constraints cannot be set in the fast counting hardware then
        write just zero to each key of the generic dicts.
        Note that there is a difference between float input (0.0) and
        integer input (0), because some logic modules might rely on that
        distinction.

        ALL THE PRESENT KEYS OF THE CONSTRAINTS DICT MUST BE ASSIGNED!
        """

        constraints = dict()

        # the unit of those entries are seconds per bin. In order to get the
        # current binwidth in seonds use the get_binwidth method.
        constraints['hardware_binwidth_list'] = list(self.minimal_binwidth * (2 ** np.array(
                                                     np.linspace(0,24,25))))
        constraints['max_sweep_len'] = 6.8
        constraints['max_bins'] = 6.8 /0.1e-9
        return constraints

    def configure(self, bin_width_s, record_length_s, number_of_gates=1):
        """ Configuration of the fast counter.

        @param float bin_width_s: Length of a single time bin in the time trace
                                  histogram in seconds.
        @param float record_length_s: Total length of the timetrace/each single
                                      gate in seconds.
        @param int number_of_gates: optional, number of gates in the pulse
                                    sequence. Ignore for not gated counter.

        @return tuple(binwidth_s, record_length_s, number_of_gates):
                    binwidth_s: float the actual set binwidth in seconds
                    gate_length_s: the actual record length in seconds
                    number_of_gates: the number of gated, which are accepted,
                    None if not-gated
        """

        # when not gated, record length = total sequence length, when gated, record length = laser length.
        # subtract 200 ns to make sure no sequence trigger is missed
        print('conf FC binwidth')
        self.set_binwidth(bin_width_s)

        if self.gated:
            print('conf FC gates')
            # sequential acquisition, new line on every "sync" trigger
            self.configure_gated_counter(bin_width_s, record_length_s,
                                         cycles=number_of_gates, preset=1)
        else:
            # one acquisition for all taus, one sync trigger per acquisition
            # subtract time to make sure no sequence trigger is missed
            no_of_bins = int((record_length_s - self.trigger_safety) / bin_width_s)
            print('conf FC sweep mode')

            self.change_sweep_mode(False, cycles=None, preset=None)
            print('conf FC length')

            self.set_length(no_of_bins)
            print('conf FC gated done')

        print('conf FC cycles')
        self.set_cycles(number_of_gates)

        print('conf FC done')
        return self.get_binwidth(), self.get_length() * self.get_binwidth(), number_of_gates

    def get_status(self):
        """
        Receives the current status of the Fast Counter and outputs it as return value.
        0 = unconfigured
        1 = idle
        2 = running
        3 = paused
        -1 = error state
        """
        print('MCS6 get status')
        status = AcqStatus()
        self.dll.GetStatusData(ctypes.byref(status), 0)
        # status.started = 3 measn that fct is about to stop
        print('MCS6 started')
        while status.started == 3:
            print('MCS6 wait for started', status)
            time.sleep(0.1)
            self.dll.GetStatusData(ctypes.byref(status), 0)
        print('MCS6 wait done')
        if status.started == 1:
            return 2
        elif status.started == 0:
            if self.stopped_or_halt == "stopped":
                return 1
            elif self.stopped_or_halt == "halt":
                return 3
            else:
                self.log.error('There is an unknown status from FastComtec. The status message was %s' % (str(status.started)))
                return -1
        else:
            self.log.error(
                'There is an unknown status from FastComtec. The status message was %s' % (str(status.started)))
            return -1

    def get_current_runtime(self):
        """
        Returns the current runtime.
        @return float runtime: in s
        """
        status = AcqStatus()
        self.dll.GetStatusData(ctypes.byref(status), 0)
        return status.runtime

    def get_current_sweeps(self):
        """
        Returns the current sweeps.
        @return int sweeps: in sweeps

        The fastcomtec has "start" and "sweep" parameters that are generally equal but might differ depending on the
        configuration. Here the number of trigger events is called "start". This is what is meant by the "sweep"
        parameter of the fast_counter interface.
        """
        status = AcqStatus()
        self.dll.GetStatusData(ctypes.byref(status), 0)
        return status.stevents  # the number of trigger is named "stevents".


    def start_measure(self):
        """Start the measurement. """
        status = self.dll.Start(0)
        while self.get_status() != 2:
            time.sleep(0.05)
        return status

    def stop_measure(self):
        """Stop the measurement. """
        self.stopped_or_halt = "stopped"
        status = self.dll.Halt(0)
        while self.get_status() != 1:
            time.sleep(0.05)
        if self.gated:
            self.timetrace_tmp = []
        return status

    def pause_measure(self):
        """Make a pause in the measurement, which can be continued. """
        self.stopped_or_halt = "halt"
        status = self.dll.Halt(0)
        while self.get_status() != 3:
            time.sleep(0.05)

        if self.gated:
            self.timetrace_tmp = self.get_data_trace()
        return status

    def continue_measure(self):
        """Continue a paused measurement. """
        if self.gated:
            status = self.start_measure()
        else:
            status = self.dll.Continue(0)
            while self.get_status() != 2:
                time.sleep(0.05)
        return status


    def is_gated(self):
        """ Check the gated counting possibility.

        @return bool: Boolean value indicates if the fast counter is a gated
                      counter (TRUE) or not (FALSE).
        """
        return self.gated


    def get_binwidth(self):
        """ Returns the width of a single timebin in the timetrace in seconds.

        @return float: current length of a single bin in seconds (seconds/bin)

        The red out bitshift will be converted to binwidth. The binwidth is
        defined as 2**bitshift*minimal_binwidth.
        """
        return self.minimal_binwidth*(2**int(self.get_bitshift()))

    def get_data_trace(self):
        """
        Polls the current timetrace data from the fast counter and returns it as a numpy array (dtype = int64).
        The binning specified by calling configure() must be taken care of in this hardware class.
        A possible overflow of the histogram bins must be caught here and taken care of.
        If the counter is UNgated it will return a 1D-numpy-array with returnarray[timebin_index]
        If the counter is gated it will return a 2D-numpy-array with returnarray[gate_index, timebin_index]

          @return arrray: Time trace.
        """
        setting = AcqSettings()
        self.dll.GetSettingData(ctypes.byref(setting), 0)
        N = setting.range

        if self.is_gated():
            bsetting=BOARDSETTING()
            self.dll.GetMCSSetting(ctypes.byref(bsetting), 0)
            H = bsetting.cycles
            if H==0:
                H=1
            data = np.empty((H, int(N / H)), dtype=np.uint32)

        else:
            data = np.empty((N,), dtype=np.uint32)

        p_type_ulong = ctypes.POINTER(ctypes.c_uint32)
        ptr = data.ctypes.data_as(p_type_ulong)
        self.dll.LVGetDat(ptr, 0)
        time_trace = np.int64(data)

        if self.gated and self.timetrace_tmp != []:
            time_trace = time_trace + self.timetrace_tmp

        info_dict = {'elapsed_sweeps': self.get_current_sweeps(),
                     'elapsed_time': None}  # TODO : implement that according to hardware capabilities
        return time_trace, info_dict


    # =========================================================================
    #                           Non Interface methods
    # =========================================================================

    def set_gated(self, gated):
        """ Change the gated status of the fast counter.

        @return bool: Boolean value indicates if the fast counter is a gated
                      counter (TRUE) or not (FALSE).
        """
        self.change_sweep_mode(gated)
        return self.gated

    def get_bitshift(self):
        """Get bitshift from Fastcomtec.

        @return int settings.bitshift: the red out bitshift
        """
        settings = AcqSettings()
        self.dll.GetSettingData(ctypes.byref(settings), 0)
        return int(settings.bitshift)

    def set_bitshift(self, bitshift):
        """ Sets the bitshift properly for this card.

        @param int bitshift:

        @return int: asks the actual bitshift and returns the red out value
        """
        cmd = 'BITSHIFT={0}'.format(hex(bitshift))
        print('MCS6 ', cmd)
        self.dll.RunCmd(0, bytes(cmd, 'ascii'))
        return self.get_bitshift()

    def set_binwidth(self, binwidth):
        """ Set defined binwidth in Card.

        @param float binwidth: the current binwidth in seconds

        @return float: Red out bitshift converted to binwidth

        The binwidth is converted into to an appropiate bitshift defined as
        2**bitshift*minimal_binwidth.
        """
        bitshift = int(np.log2(binwidth/self.minimal_binwidth))
        new_bitshift=self.set_bitshift(bitshift)

        return self.minimal_binwidth*(2**new_bitshift)


    # def set_length(self, length_bins, preset=None, cycles=None, sequences=None):
    #     """ Sets the length of the length of the actual measurement.
    #
    #     @param int length_bins: Length of the measurement in bins
    #
    #     @return float: Red out length of measurement
    #     """
    #     constraints = self.get_constraints()
    #     if length_bins * self.get_binwidth() < constraints['max_sweep_len']:
    #         # Smallest increment is 64 bins. Since it is better if the range is too short than too long, round down
    #         if self.gated:
    #             length_bins = int(64 * int(length_bins / 64))
    #             cmd = 'RANGE={0}'.format(int(length_bins))
    #             self.dll.RunCmd(0, bytes(cmd, 'ascii'))
    #             cmd = 'roimax={0}'.format(int(length_bins))
    #             self.dll.RunCmd(0, bytes(cmd, 'ascii'))
    #             if preset != None:
    #                 cmd = 'swpreset={0}'.format(preset)
    #                 self.dll.RunCmd(0, bytes(cmd, 'ascii'))
    #             if cycles != None and cycles != 0:
    #                 cmd = 'cycles={0}'.format(cycles)
    #                 self.dll.RunCmd(0, bytes(cmd, 'ascii'))
    #                 # Fastcomtec crashes for big number of cycles without waiting time
    #                 if cycles > 1000:
    #                     time.sleep(10)
    #             if sequences != None and sequences != 0:
    #                 cmd = 'sequences={0}'.format(sequences)
    #                 self.dll.RunCmd(0, bytes(cmd, 'ascii'))
    #             return self.get_length()
    #         else:
    #             if preset != None:
    #                 cmd = 'swpreset={0}'.format(preset)
    #             else:
    #                 cmd = 'swpreset={0}'.format(1)
    #             self.dll.RunCmd(0, bytes(cmd, 'ascii'))
    #             if cycles != None and cycles != 0:
    #                 cmd = 'cycles={0}'.format(cycles)
    #             else:
    #                 cmd = 'cycles={0}'.format(1)
    #             self.dll.RunCmd(0, bytes(cmd, 'ascii'))
    #             # Fastcomtec crashes for big number of cycles without waiting time
    #             if cycles > 1000:
    #                 time.sleep(10)
    #             if sequences != None and sequences != 0:
    #                 cmd = 'sequences={0}'.format(sequences)
    #             else:
    #                 cmd = 'sequences={0}'.format(1)
    #             self.dll.RunCmd(0, bytes(cmd, 'ascii'))
    #             length_bins = int(64 * int(length_bins / 64))
    #             cmd = 'RANGE={0}'.format(int(length_bins))
    #             self.dll.RunCmd(0, bytes(cmd, 'ascii'))
    #             cmd = 'roimax={0}'.format(int(length_bins))
    #             self.dll.RunCmd(0, bytes(cmd, 'ascii'))
    #             return self.get_length()
    #
    #     else:
    #         self.log.error(
    #             'Length of sequence is too high: %s' % (str(length_bins * self.get_binwidth())))
    #         return -1

    def set_length(self, length_bins):
        """ Sets the length of the length of the actual measurement.

        @param int length_bins: Length of the measurement in bins

        @return float: Red out length of measurement
        """
        # First check if no constraint is
        constraints = self.get_constraints()
        if self.is_gated():
            cycles = self.get_cycles()
        else:
            cycles = 1
        if length_bins *  cycles < constraints['max_bins']:
            # Smallest increment is 64 bins. Since it is better if the range is too short than too long, round down
            length_bins = int(64 * int(length_bins / 64))
            cmd = 'RANGE={0}'.format(int(length_bins))
            print('MCS6 ', cmd)
            self.dll.RunCmd(0, bytes(cmd, 'ascii'))
            #cmd = 'roimax={0}'.format(int(length_bins))
            #self.dll.RunCmd(0, bytes(cmd, 'ascii'))

            # insert sleep time, otherwise fast counter crashed sometimes!
            time.sleep(0.5)
            print('MCS6 range done')
            return length_bins
        else:
            self.log.error('Dimensions {0} are too large for fast counter1!'.format(length_bins *  cycles))
            return -1


    def get_length(self):
        """ Get the length of the current measurement.

          @return int: length of the current measurement in bins
        """

        if self.is_gated():
            cycles = self.get_cycles()
            if cycles ==0:
                cycles = 1
        else:
            cycles = 1
        setting = AcqSettings()
        self.dll.GetSettingData(ctypes.byref(setting), 0)
        length = int(setting.range / cycles)
        return length


    def set_delay_start(self, delay_s):
        """ Sets the record delay length

        @param int delay_s: Record delay after receiving a start trigger

        @return int : specified delay in unit of bins
        """

        # A delay can only be adjusted in steps of 6.4ns
        delay_bins = np.rint(delay_s / 6.4e-9)
        cmd = 'fstchan={0}'.format(int(delay_bins))
        print('MCS6 ', cmd)
        self.dll.RunCmd(0, bytes(cmd, 'ascii'))
        return delay_bins

    def get_delay_start(self):
        """ Returns the current record delay length

        @return float delay_s: current record delay length in seconds
        """
        bsetting = BOARDSETTING()
        self.dll.GetMCSSetting(ctypes.byref(bsetting), 0)
        delay_s = bsetting.fstchan * 6.4e-9
        return delay_s




################################# Methods for gated counting ##########################################

    def configure_gated_counter(self, bin_width_s, record_length_s, preset=None, cycles=None, sequences=None):
        """ Configuration of the gated counter.

        @param float bin_width_s: Length of a single time bin in the time trace
                                  histogram in seconds.
        @param float record_length_s: Total length of the timetrace/each single
                                      gate in seconds.
        @param int preset: optional, number of preset
        @param int cycles: optional, number of cycles
        @param int sequences: optional, number of sequences.

        @return tuple(binwidth_s, no_of_bins, cycles, preset, sequences):
                    binwidth_s: float the actual set binwidth in seconds
                    no_of_bins: Length in bins
                    cycles: Number of Cycles
                    preset: Number of preset
                    sequences: Number of sequences
        """
        print('conf FC gated counter')

        self.set_binwidth(bin_width_s)
        # Change to gated sweep mode
        self.change_sweep_mode(True, cycles, preset)

        no_of_bins = int((record_length_s + self.aom_delay) / bin_width_s)
        self.set_length(no_of_bins)
        if sequences is not None:
            self.set_sequences(sequences)

        return self.get_binwidth(), no_of_bins, self.get_cycles(), self.get_preset(), self.get_sequences()


    def change_sweep_mode(self, gated, cycles=None, preset=None):
        """ Change the sweep mode (gated, ungated)

        @param bool gated: Gated or ungated
        @param int cycles: Optional, change number of cycles. If gated = number of laser pulses.
        @param int preset: Optional, change number of preset. If gated, typically = 1.
        """

        # Reduce length to prevent crashes
        #self.set_length(1440)
        if gated:
            self.set_cycle_mode(sequential_mode=True, cycles=cycles)
            self.set_preset_mode(mode=16, preset=preset)
            self.gated = True
        else:
            self.set_cycle_mode(sequential_mode=False, cycles=cycles)
            self.set_preset_mode(mode=0, preset=preset)
            self.gated = False
        return gated


    def set_preset_mode(self, mode=16, preset=None):
        """ Turns on or off a specific preset mode

        @param int mode: O for off, 4 for sweep preset, 16 for start preset
        @param int preset: Optional, change number of presets

        @return just the input
        """

        # Specify preset mode
        cmd = 'prena={0}'.format(hex(mode))
        print('MCS6 ', cmd)
        self.dll.RunCmd(0, bytes(cmd, 'ascii'))

        # Set the cycles if specified
        if preset is not None:
            self.set_preset(preset)

        return mode, preset


    def set_preset(self, preset):
        """ Sets the preset/

        @param int preset: Preset in sweeps of starts

        @return int mode: specified save mode
        """
        cmd = 'swpreset={0}'.format(preset)
        print('MCS6 ', cmd)
        self.dll.RunCmd(0, bytes(cmd, 'ascii'))
        return preset

    def get_preset(self):
        """ Gets the preset
       @return int mode: current preset
        """
        bsetting = BOARDSETTING()
        self.dll.GetMCSSetting(ctypes.byref(bsetting), 0)
        preset = bsetting.swpreset
        return int(preset)


    def set_cycle_mode(self, sequential_mode=True, cycles=None):
        """ Turns on or off the sequential cycle mode that writes to new memory on every
        sync trigger. If disabled, photons are summed.

        @param bool sequential_mode: Set or unset cycle mode for sequential acquisition
        @param int cycles: Optional, Change number of cycles

        @return: just the input
        """
        # First set cycles to 1 to prevent crashes

        cycles_old = self.get_cycles() if cycles is None else cycles
        self.set_cycles(1)

        # Turn on or off sequential cycle mode
        if sequential_mode:
            self.log.debug("Sequential mode enabled. Make sure to set 'checksync=0' and 'nomessages=1' in mcs6a.ini.")
            # old standard setting: 1978500
            # old settings + disable "sweep counter not needed"
            # + disable "allow 6 byte words"
            raw_bytes_dec = 35528836
        else:
            raw_bytes_dec = 35528836

        cmd = 'sweepmode={0}'.format(hex(raw_bytes_dec))
        print('MCS6 ', cmd)
        self.dll.RunCmd(0, bytes(cmd, 'ascii'))

        self.set_cycles(cycles_old)

        return sequential_mode, cycles

    def set_cycles(self, cycles):
        """ Sets the cycles

        @param int cycles: Total amount of cycles

        @return int mode: current cycles
        """
        # Check that no constraint is violated
        constraints = self.get_constraints()
        if cycles == 0:
            cycles = 1
        if self.get_length() * cycles  < constraints['max_bins']:
            cmd = 'cycles={0}'.format(cycles)
            print('MCS6 ', cmd)
            self.dll.RunCmd(0, bytes(cmd, 'ascii'))
            time.sleep(0.5)
            return cycles
        else:
            self.log.error('Dimensions {0} are too large for fast counter!'.format(self.get_length() * cycles))
            return -1

    def get_cycles(self):
        """ Gets the cycles
        @return int mode: current cycles
        """
        bsetting = BOARDSETTING()
        self.dll.GetMCSSetting(ctypes.byref(bsetting), 0)
        cycles = bsetting.cycles
        return cycles


    def set_sequences(self, sequences):
        """ Sets the cycles

        @param int cycles: Total amount of cycles

        @return int mode: current cycles
        """
        # Check that no constraint is violated
        cmd = 'sequences={0}'.format(sequences)
        print('MCS6 ', cmd)
        self.dll.RunCmd(0, bytes(cmd, 'ascii'))
        return sequences

    def get_sequences(self):
        """ Gets the cycles
        @return int mode: current cycles
        """
        bsetting = BOARDSETTING()
        self.dll.GetMCSSetting(ctypes.byref(bsetting), 0)
        sequences = bsetting.sequences
        return sequences



    def set_dimension(self, length, cycles):
        """ Get the dimension of the 2D Trace

          @param int cycles: Vertical dimension in bins
          @param int length: Horizontal dimension in bins
        """

        self.set_length(length)
        self.set_cycles(cycles)
        return length, cycles


    def get_dimension(self):
        """ Get the dimension of the 2D Trace

          @return int cycles: Vertical dimension in bins
          @return int length: Horizontal dimension in bins
        """
        cycles = self.get_cycles()
        length = self.get_length()
        return length, cycles


################################### Methods for SSR interface ####################################


    def configure_ssr_counter(self, counts_per_readout=None, countlength=None):
        # FIXME: Change description
        """ Configuration of the gated counter.
        @param float bin_width_s: Length of a single time bin in the time trace
                                  histogram in seconds.
        @param float record_length_s: Total length of the timetrace/each single
                                      gate in seconds.
        @param int preset: optional, number of preset
        @param int cycles: optional, number of cycles
        @param int sequences: optional, number of sequences.

        @return tuple(binwidth_s, no_of_bins, cycles, preset, sequences):
                    binwidth_s: float the actual set binwidth in seconds
                    no_of_bins: Length in bins
                    cycles: Number of Cycles
                    preset: Number of preset
                    sequences: Number of sequences
        """
        self.change_sweep_mode(gated=True, cycles=countlength, preset=counts_per_readout)
        self.set_sequences(1)
        time.sleep(0.1)
        return



#################################### Methods for saving ###############################################


    def change_filename(self, name):
        """ Changes filename

        @param str name: Location and name of the file
        """
        cmd = 'mpaname=%s' % name
        print('MCS6 ', cmd)
        self.dll.RunCmd(0, bytes(cmd, 'ascii'))
        return name

    def change_save_mode(self, mode):
        """ Changes the save mode of Mcs6

        @param int mode: Specifies the save mode (0: No Save at Halt, 1: Save at Halt,
                        2: Write list file, No Save at Halt, 3: Write list file, Save at Halt

        @return int mode: specified save mode
        """
        cmd = 'savedata={0}'.format(mode)
        print('MCS6 ', cmd)
        self.dll.RunCmd(0, bytes(cmd, 'ascii'))
        return mode

    def save_data(self, filename):
        """ save the current settings and data

        @param str filename: Location and name of the savefile
        """
        self.change_filename(filename)
        cmd = 'savempa'
        print('MCS6 ', cmd)
        self.dll.RunCmd(0, bytes(cmd, 'ascii'))
        return filename




######################## Methods to fulfill gated counter interface ###################
    ######## (NOT TESTED SINCE GATED COUNTER IS NOT WORKING PROBABLY YET) ##########

    def get_2D_trace(self):
        if self.is_gated():
            return self.get_data_trace()
        else:
            self.log.error('Counter is not gated!!!')
            return -1

    def get_count_length(self):
        return self.get_length()


    def set_count_length(self, length):
        self.set_length(length)
        return length

    def get_counting_samples(self):
        return self.get_cycles()

    def set_counting_samples(self, samples):
        self.set_cycles(samples)
        return samples

    def save_raw_data(self,nametag):
        self.save_data(nametag)
        return nametag


# =========================================================================
#   The following methods have to be carefully reviewed and integrated as
#   internal methods/function, because they might be important one day.
# =========================================================================



def SetLevel(self, start, stop):
    setting = AcqSettings()
    self.dll.GetSettingData(ctypes.byref(setting), 0)

    def FloatToWord(r):
        return int((r + 2.048) / 4.096 * int('ffff', 16))

    setting.dac0 = (setting.dac0 & int('ffff0000', 16)) | FloatToWord(start)
    setting.dac1 = (setting.dac1 & int('ffff0000', 16)) | FloatToWord(stop)
    self.dll.StoreSettingData(ctypes.byref(setting), 0)
    self.dll.NewSetting(0)
    return self.GetLevel()


def GetLevel(self):
    setting = AcqSettings()
    self.dll.GetSettingData(ctypes.byref(setting), 0)

    def WordToFloat(word):
        return (word & int('ffff', 16)) * 4.096 / int('ffff', 16) - 2.048

    return WordToFloat(setting.dac0), WordToFloat(setting.dac1)<|MERGE_RESOLUTION|>--- conflicted
+++ resolved
@@ -190,14 +190,8 @@
     def on_activate(self):
         """ Initialisation performed during activation of the module.
         """
-<<<<<<< HEAD
 
         self.dll = ctypes.windll.LoadLibrary('C:\Windows\System32\DMPA4.dll')
-=======
-        print('loading DMCS6')
-        self.dll = ctypes.windll.LoadLibrary('C:\Windows\System32\DMCS6.dll')
-        print('MCS6 set gated')
->>>>>>> 85725e03
         if self.gated:
             self.change_sweep_mode(gated=True)
         else:
