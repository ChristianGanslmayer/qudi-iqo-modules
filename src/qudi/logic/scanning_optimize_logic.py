# -*- coding: utf-8 -*-
"""
This module is responsible for performing scanning probe measurements in order to find some optimal
position and move the scanner there.

Copyright (c) 2021, the qudi developers. See the AUTHORS.md file at the top-level directory of this
distribution and on <https://github.com/Ulm-IQO/qudi-iqo-modules/>

This file is part of qudi.

Qudi is free software: you can redistribute it and/or modify it under the terms of
the GNU Lesser General Public License as published by the Free Software Foundation,
either version 3 of the License, or (at your option) any later version.

Qudi is distributed in the hope that it will be useful, but WITHOUT ANY WARRANTY;
without even the implied warranty of MERCHANTABILITY or FITNESS FOR A PARTICULAR PURPOSE.
See the GNU Lesser General Public License for more details.

You should have received a copy of the GNU Lesser General Public License along with qudi.
If not, see <https://www.gnu.org/licenses/>.
"""

from uuid import UUID

import numpy as np
from PySide2 import QtCore
import copy as cp
from typing import Dict, Tuple, List, Optional, Union

from qudi.core.module import LogicBase
from qudi.interface.scanning_probe_interface import ScanData, BackScanCapability
from qudi.logic.scanning_probe_logic import ScanningProbeLogic
from qudi.util.mutex import RecursiveMutex, Mutex
from qudi.core.connector import Connector
from qudi.core.statusvariable import StatusVar
from qudi.util.fit_models.gaussian import Gaussian2D, Gaussian
from qudi.core.configoption import ConfigOption
import itertools


class ScanningOptimizeLogic(LogicBase):
    """
    This logic module makes use of the scanning probe logic to perform a sequence of
    1D and 2D spatial signal optimization steps.

    Example config for copy-paste:

    scanning_optimize_logic:
        module.Class: 'scanning_optimize_logic.ScanningOptimizeLogic'
        connect:
            scan_logic: scanning_probe_logic

    """

    # declare connectors
    _scan_logic = Connector(name='scan_logic', interface='ScanningProbeLogic')

    # status variables
    # not configuring the back scan parameters is represented by empty dictionaries

    # for all optimizer sub widgets, (2= xy, 1=z)
    _optimizer_sequence_dimensions: Tuple[int] = StatusVar(name='optimizer_sequence_dimensions', default=[2, 1])
    _scan_sequence: Tuple[Tuple[str, ...]] = StatusVar(name='scan_sequence', default=tuple())
    _data_channel = StatusVar(name='data_channel', default=None)
    _scan_range: Dict[str, float] = StatusVar(name='scan_range', default=dict())
    _scan_resolution: Dict[str, int] = StatusVar(name='scan_resolution', default=dict())
    _back_scan_resolution: Dict[str, int] = StatusVar(name='back_scan_resolution', default=dict())
    _scan_frequency: Dict[str, float] = StatusVar(name='scan_frequency', default=dict())
    _back_scan_frequency: Dict[str, float] = StatusVar(name='back_scan_frequency', default=dict())

    # signals
    sigOptimizeStateChanged = QtCore.Signal(bool, dict, object, float)
    sigOptimizeSettingsChanged = QtCore.Signal(dict)
    sigOptimizeSequenceDimensionsChanged = QtCore.Signal()

    _sigNextSequenceStep = QtCore.Signal()

    def __init__(self, *args, **kwargs):
        super().__init__(*args, **kwargs)

        self._thread_lock = RecursiveMutex()
        self._result_lock = Mutex()

        self._sequence_index = 0
        self._optimal_position = dict()
        self._last_scans = list()
        self._last_fits = list()
        self._avail_axes = tuple()

    def on_activate(self):
        """Initialisation performed during activation of the module."""
        scan_logic: ScanningProbeLogic = self._scan_logic()
        axes = scan_logic.scanner_axes
        channels = scan_logic.scanner_channels

        # check if settings in status variables are valid
        # reset to defaults if required
        try:
            self._check_scan_settings()
        except Exception as e:
            self.log.warning("Scan settings in Status Variable empty or invalid, using defaults.", exc_info=e)
            self._set_default_scan_settings()

        self._avail_axes = tuple(axes.values())
        self._set_default_scan_sequence()

        if self._data_channel is None:
            self._data_channel = tuple(channels.values())[0].name

        self._sequence_index = 0
        self._optimal_position = dict()
        self._last_scans = list()
        self._last_fits = list()

        self._sigNextSequenceStep.connect(self._next_sequence_step, QtCore.Qt.QueuedConnection)
        self._scan_logic().sigScanStateChanged.connect(self._scan_state_changed, QtCore.Qt.QueuedConnection)
        self.sigOptimizeSequenceDimensionsChanged.connect(self._set_default_scan_sequence, QtCore.Qt.QueuedConnection)

    def on_deactivate(self):
        """Reverse steps of activation"""
        self._scan_logic().sigScanStateChanged.disconnect(self._scan_state_changed)
        self._sigNextSequenceStep.disconnect()
        self.stop_optimize()
        return

    @property
    def data_channel(self) -> str:
        return self._data_channel

    @property
    def scan_range(self) -> Dict[str, float]:
        return self._scan_range.copy()

    @property
    def scan_resolution(self) -> Dict[str, int]:
        return self._scan_resolution.copy()

    @property
    def back_scan_resolution(self) -> Dict[str, int]:
        # use value of forward scan if not configured otherwise (merge dictionaries)
        return {**self._scan_resolution, **self._back_scan_resolution}

    @property
    def scan_frequency(self) -> Dict[str, float]:
        return self._scan_frequency.copy()

    @property
    def back_scan_frequency(self) -> Dict[str, float]:
        # use value of forward scan if not configured otherwise (merge dictionaries)
        return {**self._scan_frequency, **self._back_scan_frequency}

    @property
    def scan_sequence(self) -> Tuple[Tuple[str, ...]]:
        # serialization into status variable changes step type <tuple> -> <list>
        return tuple(tuple(i) for i in self._scan_sequence)

    @scan_sequence.setter
    def scan_sequence(self, sequence: Tuple[Tuple[str, ...]]):
        """
        @param sequence: list or tuple of string tuples giving the scan order, e.g. [('x','y'), ('z')]
        """
        occurring_axes = set([axis for step in sequence for axis in step])
        available_axes = [ax.name for ax in self._avail_axes]
        if not occurring_axes.issubset(available_axes):
            self.log.error(f"Optimizer sequence {sequence} must contain only" f" available axes ({available_axes}).")
        else:
            self._scan_sequence = sequence

    @property
    def allowed_scan_sequences(self) -> Dict[list, List[tuple]]:
        allowed_sequences = {}
        for dimension in self.allowed_optimizer_sequence_dimensions:
            try:
                allowed_sequences[dimension] = self._allowed_sequences(dimension)
            except NotImplementedError:
                continue

        return allowed_sequences

    def _allowed_sequences(self, sequence_dimension: List[int]) -> List[Tuple[tuple]]:
        axes_names = [ax.name for ax in self._avail_axes]
        # figure out sensible optimization sequences for user selection
        possible_optimizations_per_plot = [itertools.combinations(axes_names, n) for n in sequence_dimension]
        optimization_sequences = list(itertools.product(*possible_optimizations_per_plot))
        sequences_no_axis_twice = []
        if sum(sequence_dimension) > len(axes_names):
            raise NotImplementedError(
                f"Requested optimization sequence ({sum(sequence_dimension)}) "
                f"is greater than available scanner axes ({len(axes_names)}). "
                f"This is currently not supported. Decrease 'optimizer_sequence_dimensions' "
                f"in your config file."
            )

        for sequence in optimization_sequences:
            occurring_axes = [axis for step in sequence for axis in step]
            if len(occurring_axes) <= len(set(occurring_axes)):
                sequences_no_axis_twice.append(sequence)

        return sequences_no_axis_twice

    @property
    def optimizer_sequence_dimensions(self) -> list:
        return self._optimizer_sequence_dimensions

    @optimizer_sequence_dimensions.setter
    def optimizer_sequence_dimensions(self, dimensions: tuple) -> None:
        self._optimizer_sequence_dimensions = self.sequence_dimension_constructor(dimensions)
        self.sigOptimizeSequenceDimensionsChanged.emit()

    @property
    def allowed_optimizer_sequence_dimensions(self) -> List[tuple]:
        allowed_values = {1, 2}
        valid_combinations = []
        # TODO: Fix this constraint
        max_value = len(self._avail_axes)  # current toolchain constraint
        # Iterate over all possible lengths from 1 to the max number of axes
        for length in range(1, max_value // min(allowed_values) + 1):
            all_combinations = itertools.product(allowed_values, repeat=length)
            valid_combinations += [comb for comb in all_combinations if sum(comb) <= max_value]

        return valid_combinations

    @property
    def optimizer_running(self):
        return self.module_state() != 'idle'

    def set_optimize_settings(
        self,
        data_channel: str,
        scan_sequence: Tuple[Tuple[str, ...]],
        scan_dimension: List[int],
        range: Dict[str, float],
        resolution: Dict[str, int],
        frequency: Dict[str, float],
        back_resolution: Dict[str, int] = None,
        back_frequency: Dict[str, float] = None,
    ):
        """Set all optimizer settings."""
        if back_resolution is None:
            back_resolution = dict()
        if back_frequency is None:
            back_frequency = dict()
        with self._thread_lock:
            if self.module_state() != 'idle':
                self.log.error('Cannot change optimize settings when module is locked.')
            else:
                self._data_channel = data_channel
                self.optimizer_sequence_dimensions = scan_dimension
                self.scan_sequence = scan_sequence
                self._scan_range.update(range)
                self._scan_resolution.update(resolution)
                self._scan_frequency.update(frequency)
                self._back_scan_resolution.update(back_resolution)
                self._back_scan_frequency.update(back_frequency)

    @property
    def last_scans(self):
        with self._result_lock:
            return self._last_scans.copy()

    @property
    def last_fits(self):
        with self._result_lock:
            return self._last_fits.copy()

    @property
    def optimal_position(self):
        return self._optimal_position.copy()

    def toggle_optimize(self, start):
        if start:
            self.start_optimize()
        else:
            self.stop_optimize()

    def start_optimize(self):
        with self._thread_lock:
            if self.module_state() != 'idle':
<<<<<<< HEAD
                self.sigOptimizeStateChanged.emit(True, dict(), None, None)
                return 0
=======
                self.sigOptimizeStateChanged.emit(True, dict(), None)
                return

            scan_logic: ScanningProbeLogic = self._scan_logic()
            curr_pos = scan_logic.scanner_target
            constraints = scan_logic.scanner_constraints
            for ax, rel_rng in self.scan_range.items():
                rng_start = curr_pos[ax] - rel_rng / 2
                rng_stop = curr_pos[ax] + rel_rng / 2
                # range needs to be clipped if optimizing at the very edge
                rng_start = constraints.axes[ax].position.clip(rng_start)
                rng_stop = constraints.axes[ax].position.clip(rng_stop)
                scan_logic.set_scan_range(ax, (rng_start, rng_stop))

            for ax, res in self.scan_resolution.items():
                scan_logic.set_scan_resolution(ax, res)
            for ax, res in self.back_scan_resolution.items():
                scan_logic.set_back_scan_resolution(ax, res)
            for ax, res in self.scan_frequency.items():
                scan_logic.set_scan_frequency(ax, res)
            for ax, res in self.back_scan_frequency.items():
                scan_logic.set_back_scan_frequency(ax, res)

            # optimizer scans always explicitly configure the backwards scan settings
            scan_logic.set_use_back_scan_settings(True)
>>>>>>> f078104b

            self.module_state.lock()
            with self._result_lock:
                self._last_scans = list()
                self._last_fits = list()
<<<<<<< HEAD
            self.sigOptimizeStateChanged.emit(True, dict(), None, None)

            # stash old scanner settings
            self._stashed_scan_settings = self._scan_logic().scan_settings

            # Set scan ranges
            curr_pos = self._scan_logic().scanner_target
            optim_ranges = {ax: (pos - self._scan_range[ax] / 2, pos + self._scan_range[ax] / 2) for
                            ax, pos in curr_pos.items()}
            #optim_ranges['a'] = (50e-6,50e-6)
            #print(optim_ranges)
            actual_setting = self._scan_logic().set_scan_range(optim_ranges)
            #print(actual_setting)
            # FIXME: Comparing floats by inequality here
            if any(val != optim_ranges[ax] for ax, val in actual_setting.items()):
                self.log.warning('Some optimize scan ranges have been changed by the scanner.')
                self.module_state.unlock()
                self.set_optimize_settings(
                    {'scan_range': {ax: abs(r[1] - r[0]) for ax, r in actual_setting.items()}}
                )
                self.module_state.lock()

            # Set scan frequency
            actual_setting = self._scan_logic().set_scan_frequency(self._scan_frequency)
            # FIXME: Comparing floats by inequality here
            if any(val != self._scan_frequency[ax] for ax, val in actual_setting.items()):
                self.log.warning('Some optimize scan frequencies have been changed by the scanner.')
                self.module_state.unlock()
                self.set_optimize_settings({'scan_frequency': actual_setting})
                self.module_state.lock()

            # Set scan resolution
            actual_setting = self._scan_logic().set_scan_resolution(self._scan_resolution)
            # FIXME: Comparing floats by inequality here
            if any(val != self._scan_resolution[ax] for ax, val in actual_setting.items()):
                self.log.warning(
                    'Some optimize scan resolutions have been changed by the scanner.')
                self.module_state.unlock()
                self.set_optimize_settings({'scan_resolution': actual_setting})
                self.module_state.lock()

            # optimizer scans are never saved
            self._scan_logic().set_scan_settings({'save_to_history': False})

=======
            self._scan_logic().save_to_history = False  # optimizer scans not saved
>>>>>>> f078104b
            self._sequence_index = 0
            self._optimal_position = dict()
            #self._scan_logic().sigScannerTargetChanged.emit({'a': 0}, self._scan_logic().module_uuid)
            #self._scan_logic().sigScannerTargetChanged.emit({'a': 0}, self.module_uuid)
            self._scan_logic().set_target_position( {'a': self._scan_logic().scanner_constraints.axes['a'].max_value},
                                                    self.module_uuid, move_blocking=True )
            self.sigOptimizeStateChanged.emit(True, self.optimal_position, None, None)
            self._sigNextSequenceStep.emit()

    def _next_sequence_step(self):
        with self._thread_lock:
            if self.module_state() == 'idle':
                return
            self._scan_logic().toggle_scan(True, self._scan_sequence[self._sequence_index], self.module_uuid)

    def _scan_state_changed(self, is_running: bool,
                            data: Optional[ScanData], back_scan_data: Optional[ScanData],
                            caller_id: UUID):
        with self._thread_lock:
            if is_running or self.module_state() == 'idle' or caller_id != self.module_uuid:
                return
            elif not is_running and data is None:
                # scan could not be started due to some error
                self.stop_optimize()
            elif data is not None:
                # self.log.debug(f"Trying to fit on data after scan of dim {data.scan_dimension}")

                try:
                    if data.settings.scan_dimension == 1:
                        x = np.linspace(*data.settings.range[0], data.settings.resolution[0])
                        opt_pos, fit_data, fit_res = self._get_pos_from_1d_gauss_fit(x, data.data[self._data_channel])
                    else:
                        x = np.linspace(*data.settings.range[0], data.settings.resolution[0])
                        y = np.linspace(*data.settings.range[1], data.settings.resolution[1])
                        xy = np.meshgrid(x, y, indexing='ij')
                        opt_pos, fit_data, fit_res = self._get_pos_from_2d_gauss_fit(
                            xy, data.data[self._data_channel].ravel()
                        )

                    position_update = {ax: opt_pos[ii] for ii, ax in enumerate(data.settings.axes)}
                    # self.log.debug(f"Optimizer issuing position update: {position_update}")
                    if fit_data is not None:
                        new_pos = self._scan_logic().set_target_position(position_update, move_blocking=True)
                        for ax in tuple(position_update):
                            position_update[ax] = new_pos[ax]

                        fit_data = {'fit_data': fit_data, 'full_fit_res': fit_res}

                    self._optimal_position.update(position_update)
                    with self._result_lock:
                        self._last_scans.append(cp.copy(data))
                        self._last_fits.append(fit_res)
                    self.sigOptimizeStateChanged.emit(True, position_update, fit_data, fit_res.model.eval(fit_res.params, x=opt_pos))

                    # Abort optimize if fit failed
                    if fit_data is None:
                        self.log.warning("Stopping optimization due to failed fit.")
                        self.stop_optimize()
                        return

                except:
                    self.log.exception("")

            self._sequence_index += 1

            # Terminate optimize sequence if finished; continue with next sequence step otherwise
            if self._sequence_index >= len(self._scan_sequence):
                self.stop_optimize()
                self._scan_logic().set_target_position( {'a': self._scan_logic().scanner_constraints.axes['a'].min_value},
                                                        self.module_uuid, move_blocking=True)
            else:
                self._sigNextSequenceStep.emit()
            return

    def stop_optimize(self):
        with self._thread_lock:
            if self.module_state() == 'idle':
<<<<<<< HEAD
                self.sigOptimizeStateChanged.emit(False, dict(), None, None)
                return 0

            if self._scan_logic().module_state() != 'idle':
                # optimizer scans are never saved in scanning history
                err = self._scan_logic().stop_scan()
            else:
                err = 0
            self._scan_logic().set_scan_settings(self._stashed_scan_settings)
            self._stashed_scan_settings = dict()
            self.module_state.unlock()
            self.sigOptimizeStateChanged.emit(False, dict(), None, None)
            return err
=======
                self.sigOptimizeStateChanged.emit(False, dict(), None)
                return

            try:
                if self._scan_logic().module_state() != 'idle':
                    # optimizer scans are never saved in scanning history
                    self._scan_logic().stop_scan()
            finally:
                self._scan_logic().save_to_history = True
                self.module_state.unlock()
                self.sigOptimizeStateChanged.emit(False, dict(), None)
>>>>>>> f078104b

    def _get_pos_from_2d_gauss_fit(self, xy, data):
        model = Gaussian2D()

        try:
            fit_result = model.fit(data, x=xy, **model.estimate_peak(data, xy))
        except:
            x_min, x_max = xy[0].min(), xy[0].max()
            y_min, y_max = xy[1].min(), xy[1].max()
            x_middle = (x_max - x_min) / 2 + x_min
            y_middle = (y_max - y_min) / 2 + y_min
            self.log.exception('2D Gaussian fit unsuccessful.')
            return (x_middle, y_middle), None, None

        return (
            (fit_result.best_values['center_x'], fit_result.best_values['center_y']),
            fit_result.best_fit.reshape(xy[0].shape),
            fit_result,
        )

    def _get_pos_from_1d_gauss_fit(self, x, data):
        model = Gaussian()

        try:
            fit_result = model.fit(data, x=x, **model.estimate_peak(data, x))
        except:
            x_min, x_max = x.min(), x.max()
            middle = (x_max - x_min) / 2 + x_min
            self.log.exception('1D Gaussian fit unsuccessful.')
            return (middle,), None, None

        return (fit_result.best_values['center'],), fit_result.best_fit, fit_result

    def _check_scan_settings(self):
        """Basic check of scan settings for all axes."""
        scan_logic: ScanningProbeLogic = self._scan_logic()
        capability = scan_logic.back_scan_capability
        if self._back_scan_resolution and (BackScanCapability.RESOLUTION_CONFIGURABLE not in capability):
            raise AssertionError('Back scan resolution cannot be configured for this scanner hardware.')
        if self._back_scan_frequency and (BackScanCapability.FREQUENCY_CONFIGURABLE not in capability):
            raise AssertionError('Back scan frequency cannot be configured for this scanner hardware.')
        for name, ax in scan_logic.scanner_axes.items():
            ax.position.check(self.scan_range[name])
            ax.resolution.check(self.scan_resolution[name])
            ax.resolution.check(self.back_scan_resolution[name])
            ax.frequency.check(self.scan_frequency[name])
            ax.frequency.check(self.back_scan_frequency[name])

    def _set_default_scan_settings(self):
        """Set range, resolution and frequency to default values."""
        scan_logic: ScanningProbeLogic = self._scan_logic()
        axes = scan_logic.scanner_axes
        self._scan_range = {ax.name: abs(ax.position.maximum - ax.position.minimum) / 100 for ax in axes.values()}
        self._scan_resolution = {ax.name: max(16, ax.resolution.minimum) for ax in axes.values()}
        self._scan_frequency = {ax.name: max(ax.frequency.minimum, ax.frequency.maximum / 100) for ax in axes.values()}
        self._back_scan_resolution = {}
        self._back_scan_frequency = {}

    def _set_default_scan_sequence(self):
        possible_scan_sequences = self._allowed_sequences(self._optimizer_sequence_dimensions)
        if self._scan_sequence is None or self._scan_sequence not in possible_scan_sequences:
            self.log.info(
                f"No valid scan sequence existing ({self._scan_sequence=}), setting scan sequence to {possible_scan_sequences[0]}."
            )
            self._scan_sequence = possible_scan_sequences[0]

    @_optimizer_sequence_dimensions.constructor
    def sequence_dimension_constructor(self, dimensions: Union[list, tuple]) -> tuple:
        if set(dimensions) <= {1, 2}:
            return tuple(dimensions)
        raise ValueError(f"Dimensions must be in {set([1,2])}, received {dimensions=}.")

    @_scan_sequence.constructor
    def sequence_constructor(self, sequence: Union[list, tuple]) -> tuple:
        return tuple(tuple(value) for value in sequence)<|MERGE_RESOLUTION|>--- conflicted
+++ resolved
@@ -276,11 +276,7 @@
     def start_optimize(self):
         with self._thread_lock:
             if self.module_state() != 'idle':
-<<<<<<< HEAD
                 self.sigOptimizeStateChanged.emit(True, dict(), None, None)
-                return 0
-=======
-                self.sigOptimizeStateChanged.emit(True, dict(), None)
                 return
 
             scan_logic: ScanningProbeLogic = self._scan_logic()
@@ -305,60 +301,12 @@
 
             # optimizer scans always explicitly configure the backwards scan settings
             scan_logic.set_use_back_scan_settings(True)
->>>>>>> f078104b
 
             self.module_state.lock()
             with self._result_lock:
                 self._last_scans = list()
                 self._last_fits = list()
-<<<<<<< HEAD
-            self.sigOptimizeStateChanged.emit(True, dict(), None, None)
-
-            # stash old scanner settings
-            self._stashed_scan_settings = self._scan_logic().scan_settings
-
-            # Set scan ranges
-            curr_pos = self._scan_logic().scanner_target
-            optim_ranges = {ax: (pos - self._scan_range[ax] / 2, pos + self._scan_range[ax] / 2) for
-                            ax, pos in curr_pos.items()}
-            #optim_ranges['a'] = (50e-6,50e-6)
-            #print(optim_ranges)
-            actual_setting = self._scan_logic().set_scan_range(optim_ranges)
-            #print(actual_setting)
-            # FIXME: Comparing floats by inequality here
-            if any(val != optim_ranges[ax] for ax, val in actual_setting.items()):
-                self.log.warning('Some optimize scan ranges have been changed by the scanner.')
-                self.module_state.unlock()
-                self.set_optimize_settings(
-                    {'scan_range': {ax: abs(r[1] - r[0]) for ax, r in actual_setting.items()}}
-                )
-                self.module_state.lock()
-
-            # Set scan frequency
-            actual_setting = self._scan_logic().set_scan_frequency(self._scan_frequency)
-            # FIXME: Comparing floats by inequality here
-            if any(val != self._scan_frequency[ax] for ax, val in actual_setting.items()):
-                self.log.warning('Some optimize scan frequencies have been changed by the scanner.')
-                self.module_state.unlock()
-                self.set_optimize_settings({'scan_frequency': actual_setting})
-                self.module_state.lock()
-
-            # Set scan resolution
-            actual_setting = self._scan_logic().set_scan_resolution(self._scan_resolution)
-            # FIXME: Comparing floats by inequality here
-            if any(val != self._scan_resolution[ax] for ax, val in actual_setting.items()):
-                self.log.warning(
-                    'Some optimize scan resolutions have been changed by the scanner.')
-                self.module_state.unlock()
-                self.set_optimize_settings({'scan_resolution': actual_setting})
-                self.module_state.lock()
-
-            # optimizer scans are never saved
-            self._scan_logic().set_scan_settings({'save_to_history': False})
-
-=======
             self._scan_logic().save_to_history = False  # optimizer scans not saved
->>>>>>> f078104b
             self._sequence_index = 0
             self._optimal_position = dict()
             #self._scan_logic().sigScannerTargetChanged.emit({'a': 0}, self._scan_logic().module_uuid)
@@ -436,22 +384,7 @@
     def stop_optimize(self):
         with self._thread_lock:
             if self.module_state() == 'idle':
-<<<<<<< HEAD
                 self.sigOptimizeStateChanged.emit(False, dict(), None, None)
-                return 0
-
-            if self._scan_logic().module_state() != 'idle':
-                # optimizer scans are never saved in scanning history
-                err = self._scan_logic().stop_scan()
-            else:
-                err = 0
-            self._scan_logic().set_scan_settings(self._stashed_scan_settings)
-            self._stashed_scan_settings = dict()
-            self.module_state.unlock()
-            self.sigOptimizeStateChanged.emit(False, dict(), None, None)
-            return err
-=======
-                self.sigOptimizeStateChanged.emit(False, dict(), None)
                 return
 
             try:
@@ -462,7 +395,6 @@
                 self._scan_logic().save_to_history = True
                 self.module_state.unlock()
                 self.sigOptimizeStateChanged.emit(False, dict(), None)
->>>>>>> f078104b
 
     def _get_pos_from_2d_gauss_fit(self, xy, data):
         model = Gaussian2D()
