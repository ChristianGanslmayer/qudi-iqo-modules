--- conflicted
+++ resolved
@@ -282,13 +282,9 @@
                 self.sigOptimizeStateChanged.emit(True, dict(), None)
                 return
 
-<<<<<<< HEAD
             self.module_state.lock()
-=======
-            scan_logic: ScanningProbeLogic = self._scan_logic()
 
             self._stashed_settings = scan_logic.get_scan_settings_per_ax()
->>>>>>> 5be0ac64
 
             curr_pos = scan_logic.scanner_target
             constraints = scan_logic.scanner_constraints
