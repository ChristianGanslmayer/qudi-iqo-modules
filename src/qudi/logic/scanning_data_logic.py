--- conflicted
+++ resolved
@@ -38,7 +38,6 @@
 from qudi.core.statusvariable import StatusVar
 from qudi.util.datastorage import TextDataStorage
 from qudi.util.units import ScaledFloat
-
 
 from qudi.interface.scanning_probe_interface import ScanData
 from qudi.logic.scanning_probe_logic import ScanningProbeLogic
@@ -111,7 +110,6 @@
         return history_dicts
 
     @_scan_history.constructor
-<<<<<<< HEAD
     def __scan_history_from_dicts(self, history_dicts: List[List[Optional[Dict]]])\
             -> List[Tuple[ScanData, Optional[ScanData]]]:
         history = []
@@ -123,18 +121,6 @@
 
     def get_last_history_entry(self, scan_axes: Optional[Tuple[str, ...]] = None)\
             -> Tuple[Optional[ScanData], Optional[ScanData]]:
-=======
-    def __scan_history_from_dicts(self, history_dicts):
-        try:
-            history = [ScanData.from_dict(hist_dict) for hist_dict in history_dicts]
-        except Exception as e:
-            self.log.warning(f"Couldn't restore scan history from StatusVar. Scan history will be empty: {repr(e)}")
-            history = []
-
-        return history
-
-    def get_current_scan_data(self, scan_axes=None):
->>>>>>> 21210393
         """
         Get the most recent scan data / back scan data (for a certain scan axes).
         @param tuple scan_axes: axis or 2D axis pair to get data for
@@ -324,12 +310,8 @@
 
                 parameters["pixel frequency"] = scan_data.settings.frequency
                 parameters[f"scanner target at start"] = scan_data.scanner_target_at_start
-<<<<<<< HEAD
                 parameters['measurement start'] = str(scan_data.timestamp)
-=======
-                parameters['measurement start'] = str(scan_data._timestamp)
                 parameters['coordinate transform info'] = scan_data.coord_transform_info
->>>>>>> 21210393
 
                 # add meta data for axes in full target, but not scan axes
                 if scan_data.scanner_target_at_start:
