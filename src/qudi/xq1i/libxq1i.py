--- conflicted
+++ resolved
@@ -506,17 +506,10 @@
             if type == 'full':
                 # DDRF transition frequency measurement
                 self.DDrfspect_params['freq'] = self.calib_params['RF_freq0']
-<<<<<<< HEAD
                 self.DDrfspect_params['RF_amp'] = 0.025
                 self.DDrfspect_params['cyclesf'] = 9
                 self.DDrfspect_params['DD_order'] = 18
-                outfile = open("./14N_Calibration/DDRFamplist_freq_{:.0f}.txt".format(self.DDrfspect_params['freq']), "w")
-=======
-                self.DDrfspect_params['RF_amp'] = 0.020
-                self.DDrfspect_params['cyclesf'] = 4
-                self.DDrfspect_params['DD_order'] = 10
                 outfile = open( os.path.join(self.calibParamsFolder, "DDRF/QB2_DDRFamplist_freq_{:.0f}.txt".format(self.DDrfspect_params['freq'])), "w")
->>>>>>> 04f63517
                 DDRFamplist = []
                 freqls = np.arange(2900e3, 3000e3, 2e3).tolist()
                 for freq in freqls:
