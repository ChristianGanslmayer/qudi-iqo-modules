--- conflicted
+++ resolved
@@ -146,14 +146,10 @@
         constraints.sequence_steps.default = 1
 
         activation_config = OrderedDict()
-<<<<<<< HEAD
-        activation_config['all'] = {'a_ch1', 'a_ch2', 'a_ch3', 'a_ch4'}
-        activation_config['one'] = {'a_ch1'}
-        activation_config['two'] = {'a_ch1', 'a_ch2'}
-        activation_config['three'] = {'a_ch1', 'a_ch2', 'a_ch3'}
-=======
         activation_config['all'] = frozenset({'a_ch1', 'a_ch2', 'a_ch3', 'a_ch4'})
->>>>>>> 394a81c9
+        activation_config['one'] = frozenset({'a_ch1'})
+        activation_config['two'] = frozenset({'a_ch1', 'a_ch2'})
+        activation_config['three'] = frozenset({'a_ch1', 'a_ch2', 'a_ch3'})
         constraints.activation_config = activation_config
         # FIXME: additional constraint really necessary?
         constraints.dac_resolution = {'min': 14, 'max': 14, 'step': 1, 'unit': 'bit'}
