# Changelog

## Pre-Release

### Breaking Changes
- Refactoring of data classes in `qudi.interface.scanning_probe_interface`. Will break custom modules
  implementing this interface.
- Add back scan data and back scan settings getter and setter methods
  to `qudi.interface.scanning_probe_interface`.
- Moved ConfigOption ScannerGui.optimizer_plot_dimensions to qudi.logic.scanning_optimize_logic.optimizer_sequence_dimensions and optimizer sequence creation is solely handled by logic

### Bugfixes
- Fix failure of saving plots in `QDPlotLogic` when fiting is used.
- Improve handling of errors during start of a scan in the scanning probe toolchain.
- Now correct microwave phases in predefined method generate_hahnecho_exp()
- "NFiniteSamplingInput supporting both trigger polarities via ConfigOption
- Old ODMR fits are now removed when starting a new measurement
- Remove hardcoded limits of the setpoint in the PID gui.
- Fixed missing `plot_index` when calling `QDPlotLogic._remove_plot` in `QDPlotLogic._set_plot_count`
- Fixed `QDPlotterGui` example config
- Fixed psu-dependent bugs for laser_quantum_laser
- Laser logic does not automatically start query loop, gui will still start it on startup
<<<<<<< HEAD
- Optimization sequences other than [2D, 1D] are now working
=======
- Fixed `t1_sequencing` predefined method's `counting_length` for gated mode
- `QDPlotterGui` will continue to show fit results if new plot was added
>>>>>>> 28ed8792

### New Features
- New `qudi.interface.scanning_probe_interface.ScanSettings` dataclass added.
- Checkers and clipping methods added to `qudi.interface.scanning_probe_interface.Constraints`
- Data classes of the scanning probe interface now have an improved hierarchy
  (e.g. `ScanData` contains `ScanSettings`).
- Improved scanning probe dummy: new image generator class, more realistic forward and backward scan simulation.
- Major refactoring of scanning probe toolchain, including scanning probe logic, optimizer logic and gui modules.
  Implementation of configurable backward scans.
- Add widgets to configure back scan resolution and frequency from scanning GUI.
- Add config option to save backward scan data to scanning data logic.
- Get current sweeps and runtime of fastcomtec fastcounter MCS6 when pulling the data trace.
- Re-introduced tilt correction (from old core) to the scanning probe toolchain.
- Improved support for Stanford Research Systems signal generators
- Expanded documentation of the microwave interface
- Add new hardware module for the PID laser control functionality of HighFinesse wavemeters.
- Added option to specify custom save file name in scanning GUI (PR #148)
- Added fastcounter hardware file support for Adlink PCIe 9834

### Other
- Remove the (non-functional) wavemeter dummy based on the already removed wavemeter interface.

## Version 0.5.1

**⚠ DEPRECATION WARNING**
This is the last release before major changes in the interfaces of the scanning probe toolchain (see PR #97).
No action is required if you're using our `ni_scanning_probe_interfuse` hardware. If you integrated new hardware
into the scanning probe toolchain, you will be required to adapt to the new interface beyond this version.


### Breaking Changes
- Major rework of `qudi.interface.data_instream_interface.DataInStreamInterface`. Time series
toolchain and NI x-series hardware module have been adapted but custom modules relying on this
interface will break.
Configuration for time series toolchain needs changes as well. See `default.cfg` or module
docstrings.

### Bugfixes
- Basic data saving in `TimeSeriesReaderLogic` works now.
- Fix missing meta info `generation_method_parameters` that occurred for generated sequences with granularity mismatch.
- Ni Finite Sampling Input module now returns digital input channel values in "clicks/counts" per second and not "clicks/counts" per clock cycle
- Fix wrong asset name, non-invokable settings for AWG Tek 70k in sequence mode.
- Fix disfunctional `mw_source_smbv`
- Fix Keysight AWG sample rate only set-able with too coarse 10 MHz precision
- Fix various Poimanager crashes

### New Features
- Added remote streamer support to `TimeSeriesReaderLogic`.
- New `qudi.interface.data_instream_interface.SampleTiming` Enum added to `DataInStreamInterface`
constraints to allow non-uniform sampling mode.
- Pulsed and odmr now add fit parameters to saved meta data.
- New hardware module added that implements the HighFinesse wavemeter as a data instream device, replacing the old (non-functional) wavemeter toolchain.
- Add option to save waveforms and sequence information for debugging to pulser dummy
- Introduce plugins to the pulsed toolchain that allow more control over `generation_parameters` and can influence all loaded `pulse_objects`.

### Other
- Bumped `qudi-core` package minimum version requirement to v1.5.0
- Got rid of deprecated `qudi.core.interface` module usage
- Support for Python 3.10
- This version 0.5.1 fixes a requirement issue found while pushing release 0.5.0 to test-pypi

## Version 0.4.0
### Breaking Changes
- `QDPlotLogic` has changed its public method signatures
- `OkFpgaPulser` now has a mandatory config option pointing towards a directory with the bitfiles necessary.

### Bugfixes
- Resolved some issues with QDPlot GUI layouts and improved overall QDPlot GUI code quality
- catching null bytes in Keysight M3202A module
- 2D gaussian fit arguments changed to be compatible with the datafitting toolchain.
### New Features
- First stable version of new scanning toolchain (aka omniscan):
    - New `blocking` argument for scanner moves executed via `ScanningProbeInterface`
    - Multiple bugfixes for the new scanning toolchain with NICard.
    - The NiScanningProbeInterfuse now polls data in chunks and independent of logic calls, as it should be.
    - More meta data of scans in saved data
- Support for Zaber (linear) motorized stages (in `qudi.hardware.motor.zaber_motion`)
- Overhaul of QDPlot toolchain (GUI and logic) to improve stability and consistency as well as
adding minor GUI features.
- Added mixin `qudi.interface.mixins.process_control_switch.ProcessControlSwitchMixin` to provide
optional default implementation satisfying the `SwitchInterface` for process control hardware
modules implementing any of the interfaces contained in `qudi.interface.process_control_interface`
- Overhaul of PID toolchain: added units support, normalization option, gui reset feature,
dependency option for `process_control_dummy` to simulate PID control
- support for Thorlabs power meters using the TLPM driver
- pulsed toolchain: generation parameters of sequence saved as meta data

### Other
- Bumped `qudi-core` package minimum version requirement to v1.2.0<|MERGE_RESOLUTION|>--- conflicted
+++ resolved
@@ -20,12 +20,9 @@
 - Fixed `QDPlotterGui` example config
 - Fixed psu-dependent bugs for laser_quantum_laser
 - Laser logic does not automatically start query loop, gui will still start it on startup
-<<<<<<< HEAD
 - Optimization sequences other than [2D, 1D] are now working
-=======
 - Fixed `t1_sequencing` predefined method's `counting_length` for gated mode
 - `QDPlotterGui` will continue to show fit results if new plot was added
->>>>>>> 28ed8792
 
 ### New Features
 - New `qudi.interface.scanning_probe_interface.ScanSettings` dataclass added.
