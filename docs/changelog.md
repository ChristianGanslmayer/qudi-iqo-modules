--- conflicted
+++ resolved
@@ -23,12 +23,10 @@
 - Optimization sequences other than [2D, 1D] are now working
 - Fixed `t1_sequencing` predefined method's `counting_length` for gated mode
 - `QDPlotterGui` will continue to show fit results if new plot was added
-<<<<<<< HEAD
+- Added `PulseSequence.generation_method_parameters` variable to correctly save `generation_method_parameters` of a `PulseSequence` and save these parameters in the output file
 - Fixed potential `scanning_optimize_logic` deadlock when starting the optimizer
 - Fixed loading of most recent target when starting scanning GUI
-=======
-- Added `PulseSequence.generation_method_parameters` variable to correctly save `generation_method_parameters` of a `PulseSequence` and save these parameters in the output file
->>>>>>> f078104b
+
 
 ### New Features
 - New `qudi.interface.scanning_probe_interface.ScanSettings` dataclass added.
