[build-system]
requires = [
<<<<<<< HEAD
    "setuptools>=61.0", 
=======
    "setuptools>=61.0",
>>>>>>> c48940fd
    "setuptools-scm>=8.0",
    "wheel"
]
build-backend = "setuptools.build_meta"

[project]
name = "qudi-iqo-modules"
<<<<<<< HEAD
description = "IQO measurement modules collection for qudi"
dynamic = ["version"]
readme = "README.md"
keywords = [
    'qudi',
    'diamond',
    'quantum',
    'confocal',
    'experiment',
    'lab',
    'laboratory',
    'instrumentation',
    'instrument',
    'modular',
    'measurement',
]
license = { text = "LGPLv3" }
classifiers = [
    'Development Status :: 5 - Production/Stable',

    'Environment :: Win32 (MS Windows)',
    'Environment :: X11 Applications',
    'Environment :: MacOS X',

    'Intended Audience :: Science/Research',
    'Intended Audience :: End Users/Desktop',

    'License :: OSI Approved :: GNU Lesser General Public License v3 (LGPLv3)',

    'Natural Language :: English',

    'Operating System :: Microsoft :: Windows :: Windows 8',
    'Operating System :: Microsoft :: Windows :: Windows 8.1',
    'Operating System :: Microsoft :: Windows :: Windows 10',
    'Operating System :: MacOS :: MacOS X',
    'Operating System :: Unix',
    'Operating System :: POSIX :: Linux',

    'Programming Language :: Python :: 3.8',
    'Programming Language :: Python :: 3.9',
    'Programming Language :: Python :: 3.10',

    'Topic :: Scientific/Engineering',
    'Topic :: Software Development :: User Interfaces',
]
requires-python = ">=3.8, <3.11"
dependencies = [
    'qudi-core>=1.5.0',
    'entrypoints>=0.4',
    'fysom>=2.1.6',
    'lmfit>=1.0.3',
    'lxml>=4.9.1',
    'matplotlib>=3.6.0',
    'nidaqmx>=0.5.7',
    'numpy>=1.23.3',
    'pyqtgraph>=0.13.1',
    'PySide2',             
    'PyVisa>=1.12.0',
    'scipy>=1.9.1',
    'zaber_motion>=2.14.6',
]


[tool.setuptools.package-data]
"qudi" = ["default.cfg"]
"qudi.gui" = ["*.ui", "*/*.ui"]


[project.optional-dependencies]
dev-test = ["pytest", "pytest-qt", "coverage"]
=======
dynamic = ["version"]
description = "IQO measurement modules collection for qudi"
readme = "README.md"
keywords = [
    "qudi",
    "diamond",
    "quantum",
    "confocal",
    "experiment",
    "lab",
    "laboratory",
    "instrumentation",
    "instrument",
    "modular",
    "measurement",
]
classifiers = [
    "Development Status :: 5 - Production/Stable",

    "Environment :: Win32 (MS Windows)",
    "Environment :: X11 Applications",
    "Environment :: MacOS X",

    "Intended Audience :: Science/Research",
    "Intended Audience :: End Users/Desktop",

    "License :: OSI Approved :: GNU Lesser General Public License v3 (LGPLv3)",

    "Natural Language :: English",

    "Operating System :: Microsoft :: Windows :: Windows 8",
    "Operating System :: Microsoft :: Windows :: Windows 8.1",
    "Operating System :: Microsoft :: Windows :: Windows 10",
    "Operating System :: Microsoft :: Windows :: Windows 11",
    "Operating System :: MacOS :: MacOS X",
    "Operating System :: Unix",
    "Operating System :: POSIX :: Linux",

    "Programming Language :: Python :: 3.8",
    "Programming Language :: Python :: 3.9",
    "Programming Language :: Python :: 3.10",

    "Topic :: Scientific/Engineering",
]
requires-python = ">=3.8, <3.11"
dependencies = [
    "qudi-core>=1.5.1",
    "entrypoints>=0.4",
    "fysom>=2.1.6",
    "lmfit>=1.0.3",
    "lxml>=4.9.1",
    "matplotlib>=3.6.0",
    "nidaqmx>=0.5.7",
    "numpy>=1.23.3,<2.0",
    "pyqtgraph>=0.13.1",
    "PySide2",  # get fixed version from core
    "PyVisa>=1.12.0",
    "scipy>=1.9.1",
    "zaber_motion>=2.14.6",
]

[project.urls]
Homepage = "https://github.com/Ulm-IQO/qudi-iqo-modules"
Repository = "https://github.com/Ulm-IQO/qudi-iqo-modules.git"
"Bug Tracker" = "https://github.com/Ulm-IQO/qudi-iqo-modules/issues"
Changelog = "https://github.com/Ulm-IQO/qudi-iqo-modules/blob/main/docs/changelog.md"
>>>>>>> c48940fd

[tool.setuptools.dynamic]
version = {file = "VERSION"}<|MERGE_RESOLUTION|>--- conflicted
+++ resolved
@@ -1,10 +1,6 @@
 [build-system]
 requires = [
-<<<<<<< HEAD
-    "setuptools>=61.0", 
-=======
     "setuptools>=61.0",
->>>>>>> c48940fd
     "setuptools-scm>=8.0",
     "wheel"
 ]
@@ -12,78 +8,6 @@
 
 [project]
 name = "qudi-iqo-modules"
-<<<<<<< HEAD
-description = "IQO measurement modules collection for qudi"
-dynamic = ["version"]
-readme = "README.md"
-keywords = [
-    'qudi',
-    'diamond',
-    'quantum',
-    'confocal',
-    'experiment',
-    'lab',
-    'laboratory',
-    'instrumentation',
-    'instrument',
-    'modular',
-    'measurement',
-]
-license = { text = "LGPLv3" }
-classifiers = [
-    'Development Status :: 5 - Production/Stable',
-
-    'Environment :: Win32 (MS Windows)',
-    'Environment :: X11 Applications',
-    'Environment :: MacOS X',
-
-    'Intended Audience :: Science/Research',
-    'Intended Audience :: End Users/Desktop',
-
-    'License :: OSI Approved :: GNU Lesser General Public License v3 (LGPLv3)',
-
-    'Natural Language :: English',
-
-    'Operating System :: Microsoft :: Windows :: Windows 8',
-    'Operating System :: Microsoft :: Windows :: Windows 8.1',
-    'Operating System :: Microsoft :: Windows :: Windows 10',
-    'Operating System :: MacOS :: MacOS X',
-    'Operating System :: Unix',
-    'Operating System :: POSIX :: Linux',
-
-    'Programming Language :: Python :: 3.8',
-    'Programming Language :: Python :: 3.9',
-    'Programming Language :: Python :: 3.10',
-
-    'Topic :: Scientific/Engineering',
-    'Topic :: Software Development :: User Interfaces',
-]
-requires-python = ">=3.8, <3.11"
-dependencies = [
-    'qudi-core>=1.5.0',
-    'entrypoints>=0.4',
-    'fysom>=2.1.6',
-    'lmfit>=1.0.3',
-    'lxml>=4.9.1',
-    'matplotlib>=3.6.0',
-    'nidaqmx>=0.5.7',
-    'numpy>=1.23.3',
-    'pyqtgraph>=0.13.1',
-    'PySide2',             
-    'PyVisa>=1.12.0',
-    'scipy>=1.9.1',
-    'zaber_motion>=2.14.6',
-]
-
-
-[tool.setuptools.package-data]
-"qudi" = ["default.cfg"]
-"qudi.gui" = ["*.ui", "*/*.ui"]
-
-
-[project.optional-dependencies]
-dev-test = ["pytest", "pytest-qt", "coverage"]
-=======
 dynamic = ["version"]
 description = "IQO measurement modules collection for qudi"
 readme = "README.md"
@@ -150,7 +74,9 @@
 Repository = "https://github.com/Ulm-IQO/qudi-iqo-modules.git"
 "Bug Tracker" = "https://github.com/Ulm-IQO/qudi-iqo-modules/issues"
 Changelog = "https://github.com/Ulm-IQO/qudi-iqo-modules/blob/main/docs/changelog.md"
->>>>>>> c48940fd
 
 [tool.setuptools.dynamic]
-version = {file = "VERSION"}+version = {file = "VERSION"}
+
+[project.optional-dependencies]
+dev-test = ["pytest", "pytest-qt", "coverage"]