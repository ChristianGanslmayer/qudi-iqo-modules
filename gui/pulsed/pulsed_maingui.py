--- conflicted
+++ resolved
@@ -32,10 +32,7 @@
 from gui.guibase import GUIBase
 from qtpy import QtCore, QtWidgets, uic
 from qtwidgets.scientific_spinbox import ScienDSpinBox, ScienSpinBox
-<<<<<<< HEAD
-=======
 from enum import Enum
->>>>>>> 1d6dc765
 
 
 # TODO: Display the Pulse graphically (similar to AWG application)
@@ -106,8 +103,6 @@
         uic.loadUi(ui_file, self)
 
 
-<<<<<<< HEAD
-=======
 class GeneratorSettingDialog(QtWidgets.QDialog):
     def __init__(self):
         # Get the path to the *.ui file
@@ -120,7 +115,6 @@
         uic.loadUi(ui_file, self)
 
 
->>>>>>> 1d6dc765
 class PredefinedMethodsTab(QtWidgets.QWidget):
     def __init__(self):
         # Get the path to the *.ui file
@@ -185,10 +179,7 @@
         self._pm = PredefinedMethodsTab()
         self._sg = SequenceGeneratorTab()
         self._as = AnalysisSettingDialog()
-<<<<<<< HEAD
-=======
         self._pgs = GeneratorSettingDialog()
->>>>>>> 1d6dc765
         self._pm_cfg = PredefinedMethodsConfigDialog()
 
         self._mw.tabWidget.addTab(self._pa, 'Analysis')
@@ -200,10 +191,7 @@
         self._activate_main_window_ui()
         self._activate_extraction_ui()
         self._activate_analysis_ui()
-<<<<<<< HEAD
-=======
         self._activate_generator_settings_ui()
->>>>>>> 1d6dc765
         self._activate_pulse_generator_ui()
         self._activate_predefined_methods_ui()
         self._activate_sequence_generator_ui()
@@ -231,10 +219,7 @@
         """
         self._deactivate_predefined_methods_settings_ui()
         self._deactivate_analysis_settings_ui()
-<<<<<<< HEAD
-=======
         self._deactivate_generator_settings_ui()
->>>>>>> 1d6dc765
         self._deactivate_sequence_generator_ui()
         self._deactivate_predefined_methods_ui()
         self._deactivate_pulse_generator_ui()
@@ -276,7 +261,7 @@
         self._mw.action_save.triggered.connect(self.save_clicked)
         self._mw.actionSave.triggered.connect(self.save_clicked)
         self._mw.action_Settings_Analysis.triggered.connect(self.show_analysis_settings)
-<<<<<<< HEAD
+        self._mw.action_Settings_Generator.triggered.connect(self.show_generator_settings)
         self._mw.action_FitSettings.triggered.connect(self._fsd.show)
         return
 
@@ -290,27 +275,11 @@
         self._as.accepted.connect(self.update_analysis_settings)
         self._as.rejected.connect(self.keep_former_analysis_settings)
         self._as.buttonBox.button(QtWidgets.QDialogButtonBox.Apply).clicked.connect(self.update_analysis_settings)
-=======
-        self._mw.action_Settings_Generator.triggered.connect(self.show_generator_settings)
-        self._mw.action_FitSettings.triggered.connect(self._fsd.show)
-        return
-
-    def _connect_dialog_signals(self):
-        # Connect signals used in predefined methods config dialog
-        self._pm_cfg.accepted.connect(self.apply_predefined_methods_config)
-        self._pm_cfg.rejected.connect(self.keep_former_predefined_methods_config)
-        self._pm_cfg.buttonBox.button(QtWidgets.QDialogButtonBox.Apply).clicked.connect(self.apply_predefined_methods_config)
-
-        # Connect signals used in analysis settings dialog
-        self._as.accepted.connect(self.update_analysis_settings)
-        self._as.rejected.connect(self.keep_former_analysis_settings)
-        self._as.buttonBox.button(QtWidgets.QDialogButtonBox.Apply).clicked.connect(self.update_analysis_settings)
 
         # Connect signals used in pulse generator settings dialog
         self._pgs.accepted.connect(self.apply_generator_settings)
         self._pgs.rejected.connect(self.keep_former_generator_settings)
         self._pgs.buttonBox.button(QtWidgets.QDialogButtonBox.Apply).clicked.connect(self.apply_generator_settings)
->>>>>>> 1d6dc765
 
         # Connect signals used in fit settings dialog
         self._fsd.sigFitsUpdated.connect(self._pa.fit_param_fit_func_ComboBox.setFitFunctions)
@@ -342,13 +311,6 @@
         self._pg.curr_ensemble_generate_PushButton.clicked.connect(self.editor_generate_ensemble_clicked)
         self._pg.curr_ensemble_del_PushButton.clicked.connect(self.editor_delete_ensemble_clicked)
         self._pg.curr_ensemble_load_PushButton.clicked.connect(self.editor_load_ensemble_clicked)
-<<<<<<< HEAD
-
-        self._pg.gen_use_interleave_CheckBox.stateChanged.connect(self.pulse_generator_settings_changed)
-        self._pg.gen_activation_config_ComboBox.currentIndexChanged.connect(self.pulse_generator_settings_changed)
-        self._pg.gen_sample_freq_DSpinBox.editingFinished.connect(self.pulse_generator_settings_changed)
-=======
->>>>>>> 1d6dc765
         return
 
     def _connect_sequence_generator_tab_signals(self):
@@ -366,7 +328,6 @@
         self._sg.curr_sequence_del_PushButton.clicked.connect(self.editor_delete_sequence_clicked)
         self._sg.curr_sequence_load_PushButton.clicked.connect(self.editor_load_sequence_clicked)
         return
-<<<<<<< HEAD
 
     def _connect_analysis_tab_signals(self):
         # Connect pulse analysis tab signals
@@ -409,50 +370,6 @@
         self._pe.laserpulses_display_raw_CheckBox.stateChanged.connect(self.update_laser_data)
         return
 
-=======
-
-    def _connect_analysis_tab_signals(self):
-        # Connect pulse analysis tab signals
-        self._pa.fit_param_PushButton.clicked.connect(self.fit_clicked)
-
-        self._pa.ext_control_use_mw_CheckBox.stateChanged.connect(self.microwave_settings_changed)
-        self._pa.ext_control_mw_freq_DoubleSpinBox.editingFinished.connect(self.microwave_settings_changed)
-        self._pa.ext_control_mw_power_DoubleSpinBox.editingFinished.connect(self.microwave_settings_changed)
-
-        self._pa.ana_param_invoke_settings_CheckBox.stateChanged.connect(self.measurement_settings_changed)
-        self._pa.ana_param_alternating_CheckBox.stateChanged.connect(self.measurement_settings_changed)
-        self._pa.ana_param_ignore_first_CheckBox.stateChanged.connect(self.measurement_settings_changed)
-        self._pa.ana_param_ignore_last_CheckBox.stateChanged.connect(self.measurement_settings_changed)
-        self._pa.ana_param_x_axis_start_ScienDSpinBox.editingFinished.connect(self.measurement_settings_changed)
-        self._pa.ana_param_x_axis_inc_ScienDSpinBox.editingFinished.connect(self.measurement_settings_changed)
-        self._pa.ana_param_num_laser_pulse_SpinBox.editingFinished.connect(self.measurement_settings_changed)
-
-        self._pa.ana_param_record_length_DoubleSpinBox.editingFinished.connect(self.fast_counter_settings_changed)
-        self._pa.ana_param_fc_bins_ComboBox.currentIndexChanged.connect(self.fast_counter_settings_changed)
-
-        self._pa.time_param_ana_periode_DoubleSpinBox.editingFinished.connect(self.measurement_timer_changed)
-        self._pa.ana_param_errorbars_CheckBox.toggled.connect(self.toggle_error_bars)
-        self._pa.second_plot_ComboBox.currentIndexChanged[str].connect(self.second_plot_changed)
-        return
-
-    def _connect_extraction_tab_signals(self):
-        # Connect pulse extraction tab signals
-        self._pe.extract_param_ana_window_start_DSpinBox.editingFinished.connect(self.analysis_settings_changed)
-        self._pe.extract_param_ana_window_width_DSpinBox.editingFinished.connect(self.analysis_settings_changed)
-        self._pe.extract_param_ref_window_start_DSpinBox.editingFinished.connect(self.analysis_settings_changed)
-        self._pe.extract_param_ref_window_width_DSpinBox.editingFinished.connect(self.analysis_settings_changed)
-        self.sig_start_line.sigPositionChangeFinished.connect(self.analysis_settings_changed)
-        self.sig_end_line.sigPositionChangeFinished.connect(self.analysis_settings_changed)
-        self.ref_start_line.sigPositionChangeFinished.connect(self.analysis_settings_changed)
-        self.ref_end_line.sigPositionChangeFinished.connect(self.analysis_settings_changed)
-        self._pe.extract_param_analysis_method_comboBox.currentIndexChanged.connect(self.analysis_settings_changed)
-        self._pe.extract_param_method_comboBox.currentIndexChanged.connect(self.extraction_settings_changed)
-
-        self._pe.laserpulses_ComboBox.currentIndexChanged.connect(self.update_laser_data)
-        self._pe.laserpulses_display_raw_CheckBox.stateChanged.connect(self.update_laser_data)
-        return
-
->>>>>>> 1d6dc765
     def _connect_predefined_methods_tab_signals(self):
         pass
 
@@ -480,11 +397,7 @@
         self.pulsedmasterlogic().sigLoadedAssetUpdated.connect(self.loaded_asset_updated)
         self.pulsedmasterlogic().sigGeneratorSettingsUpdated.connect(self.pulse_generator_settings_updated)
         self.pulsedmasterlogic().sigSamplingSettingsUpdated.connect(self.generation_parameters_updated)
-<<<<<<< HEAD
-        # self.pulsedmasterlogic().sigPredefinedSequenceGenerated.connect()
-=======
         self.pulsedmasterlogic().sigPredefinedSequenceGenerated.connect(self.predefined_generated)
->>>>>>> 1d6dc765
         return
 
     def _disconnect_main_window_signals(self):
@@ -498,10 +411,7 @@
         self._mw.action_save.triggered.disconnect()
         self._mw.actionSave.triggered.disconnect()
         self._mw.action_Settings_Analysis.triggered.disconnect()
-<<<<<<< HEAD
-=======
         self._mw.action_Settings_Generator.triggered.disconnect()
->>>>>>> 1d6dc765
         self._mw.action_FitSettings.triggered.disconnect()
         return
 
@@ -516,14 +426,11 @@
         self._as.rejected.disconnect()
         self._as.buttonBox.button(QtWidgets.QDialogButtonBox.Apply).clicked.disconnect()
 
-<<<<<<< HEAD
-=======
         # Connect signals used in pulse generator settings dialog
         self._pgs.accepted.disconnect()
         self._pgs.rejected.disconnect()
         self._pgs.buttonBox.button(QtWidgets.QDialogButtonBox.Apply).clicked.disconnect()
 
->>>>>>> 1d6dc765
         # Connect signals used in fit settings dialog
         self._fsd.sigFitsUpdated.disconnect()
         return
@@ -554,13 +461,6 @@
         self._pg.curr_ensemble_generate_PushButton.clicked.disconnect()
         self._pg.curr_ensemble_del_PushButton.clicked.disconnect()
         self._pg.curr_ensemble_load_PushButton.clicked.disconnect()
-<<<<<<< HEAD
-
-        self._pg.gen_use_interleave_CheckBox.stateChanged.disconnect()
-        self._pg.gen_activation_config_ComboBox.currentIndexChanged.disconnect()
-        self._pg.gen_sample_freq_DSpinBox.editingFinished.disconnect()
-=======
->>>>>>> 1d6dc765
         return
 
     def _disconnect_sequence_generator_tab_signals(self):
@@ -577,7 +477,6 @@
         self._sg.curr_sequence_generate_PushButton.clicked.disconnect()
         self._sg.curr_sequence_del_PushButton.clicked.disconnect()
         self._sg.curr_sequence_load_PushButton.clicked.disconnect()
-<<<<<<< HEAD
         return
 
     def _disconnect_analysis_tab_signals(self):
@@ -654,7 +553,7 @@
         self.pulsedmasterlogic().sigLoadedAssetUpdated.disconnect()
         self.pulsedmasterlogic().sigGeneratorSettingsUpdated.disconnect()
         self.pulsedmasterlogic().sigSamplingSettingsUpdated.disconnect()
-        # self.pulsedmasterlogic().sigPredefinedSequenceGenerated.disconnect()
+        self.pulsedmasterlogic().sigPredefinedSequenceGenerated.disconnect()
         return
 
     ###########################################################################
@@ -717,329 +616,6 @@
         @return:
         """
         # block signals
-        self._mw.pulser_on_off_PushButton.blockSignals(True)
-        # set widgets
-        if is_running:
-            self._mw.pulser_on_off_PushButton.setText('Pulser OFF')
-            if not self._mw.pulser_on_off_PushButton.isChecked():
-                self._mw.pulser_on_off_PushButton.toggle()
-        else:
-            self._mw.pulser_on_off_PushButton.setText('Pulser ON')
-            if self._mw.pulser_on_off_PushButton.isChecked():
-                self._mw.pulser_on_off_PushButton.toggle()
-        # unblock signals
-        self._mw.pulser_on_off_PushButton.blockSignals(False)
-        return
-
-    @QtCore.Slot()
-    def clear_pulser_clicked(self):
-        """ Delete all loaded files in the device's current memory. """
-        self.pulsedmasterlogic().clear_pulse_generator()
-        return
-
-    @QtCore.Slot(str, str)
-    def loaded_asset_updated(self, asset_name, asset_type):
-        """ Check the current loaded asset from the logic and update the display. """
-        label = self._mw.current_loaded_asset_Label
-        if not asset_name:
-            label.setText('  No asset loaded')
-        elif asset_type in ('PulseBlockEnsemble', 'PulseSequence'):
-            label.setText('  {0} ({1})'.format(asset_name, asset_type))
-        else:
-            label.setText('  Unknown asset type')
-        # enable buttons
-        self._pg.load_ensemble_PushButton.setEnabled(True)
-        self._pg.samplo_ensemble_PushButton.setEnabled(True)
-        self._pg.sample_ensemble_PushButton.setEnabled(True)
-        self._sg.load_sequence_PushButton.setEnabled(True)
-        self._sg.samplo_sequence_PushButton.setEnabled(True)
-        self._sg.sample_sequence_PushButton.setEnabled(True)
-        return
-
-    @QtCore.Slot(bool)
-    def measurement_run_stop_clicked(self, isChecked):
-        """ Manages what happens if pulsed measurement is started or stopped.
-
-        @param bool isChecked: start scan if that is possible
-        """
-        self.pulsedmasterlogic().toggle_pulsed_measurement(isChecked)
-        return
-
-    @QtCore.Slot(bool)
-    def measurement_continue_pause_clicked(self, isChecked):
-        """ Continues and pauses the measurement. """
-        self.pulsedmasterlogic().toggle_pulsed_measurement_pause(isChecked)
-        return
-
-    @QtCore.Slot(bool, bool)
-    def measurement_status_updated(self, is_running, is_paused):
-        """
-
-        @param is_running:
-        @param is_paused:
-        @return:
-        """
-        # block signals
-        self._mw.action_run_stop.blockSignals(True)
-        self._mw.action_continue_pause.blockSignals(True)
-
-        # Enable/Disable widgets
-        if is_running:
-            self._pa.ext_control_mw_freq_DoubleSpinBox.setEnabled(False)
-            self._pa.ext_control_mw_power_DoubleSpinBox.setEnabled(False)
-            self._pa.ana_param_x_axis_start_ScienDSpinBox.setEnabled(False)
-            self._pa.ana_param_x_axis_inc_ScienDSpinBox.setEnabled(False)
-            self._pa.ana_param_num_laser_pulse_SpinBox.setEnabled(False)
-            self._pa.ana_param_record_length_DoubleSpinBox.setEnabled(False)
-            self._pa.ext_control_use_mw_CheckBox.setEnabled(False)
-            self._pa.ana_param_fc_bins_ComboBox.setEnabled(False)
-            self._pa.ana_param_ignore_first_CheckBox.setEnabled(False)
-            self._pa.ana_param_ignore_last_CheckBox.setEnabled(False)
-            self._pa.ana_param_alternating_CheckBox.setEnabled(False)
-            self._pa.ana_param_invoke_settings_CheckBox.setEnabled(False)
-            self._pg.gen_use_interleave_CheckBox.setEnabled(False)
-            self._pg.load_ensemble_PushButton.setEnabled(False)
-            self._pg.gen_sample_freq_DSpinBox.setEnabled(False)
-            self._pg.gen_activation_config_ComboBox.setEnabled(False)
-            self._sg.load_sequence_PushButton.setEnabled(False)
-            self._mw.pulser_on_off_PushButton.setEnabled(False)
-            self._mw.action_continue_pause.setEnabled(True)
-            self._mw.action_pull_data.setEnabled(True)
-            if not self._mw.action_run_stop.isChecked():
-                self._mw.action_run_stop.toggle()
-        else:
-            self._pa.ext_control_use_mw_CheckBox.setEnabled(True)
-            self._pa.ext_control_mw_freq_DoubleSpinBox.setEnabled(True)
-            self._pa.ext_control_mw_power_DoubleSpinBox.setEnabled(True)
-            self._pa.ana_param_fc_bins_ComboBox.setEnabled(True)
-            self._pg.gen_use_interleave_CheckBox.setEnabled(True)
-            self._pg.load_ensemble_PushButton.setEnabled(True)
-            self._pg.gen_sample_freq_DSpinBox.setEnabled(True)
-            self._pg.gen_activation_config_ComboBox.setEnabled(True)
-            self._sg.load_sequence_PushButton.setEnabled(True)
-            self._mw.pulser_on_off_PushButton.setEnabled(True)
-            self._mw.action_continue_pause.setEnabled(False)
-            self._mw.action_pull_data.setEnabled(False)
-            self._pa.ana_param_invoke_settings_CheckBox.setEnabled(True)
-            if not self._pa.ana_param_invoke_settings_CheckBox.isChecked():
-                self._pa.ana_param_ignore_first_CheckBox.setEnabled(True)
-                self._pa.ana_param_ignore_last_CheckBox.setEnabled(True)
-                self._pa.ana_param_alternating_CheckBox.setEnabled(True)
-                self._pa.ana_param_x_axis_start_ScienDSpinBox.setEnabled(True)
-                self._pa.ana_param_x_axis_inc_ScienDSpinBox.setEnabled(True)
-                self._pa.ana_param_num_laser_pulse_SpinBox.setEnabled(True)
-                self._pa.ana_param_record_length_DoubleSpinBox.setEnabled(True)
-            if self._mw.action_run_stop.isChecked():
-                self._mw.action_run_stop.toggle()
-        if is_paused:
-            if not self._mw.action_continue_pause.isChecked():
-                self._mw.action_continue_pause.toggle()
-        else:
-            if self._mw.action_continue_pause.isChecked():
-                self._mw.action_continue_pause.toggle()
-        # unblock signals
-        self._mw.action_run_stop.blockSignals(False)
-        self._mw.action_continue_pause.blockSignals(False)
-        return
-
-    @QtCore.Slot()
-    def pull_data_clicked(self):
-        """ Pulls and analysis the data when the 'action_pull_data'-button is clicked. """
-        self.pulsedmasterlogic().manually_pull_data()
-        return
-
-    def save_clicked(self):
-        """Saves the current data"""
-        self._mw.action_save.setEnabled(False)
-        self._mw.actionSave.setEnabled(False)
-        save_tag = self._mw.save_tag_LineEdit.text()
-        with_error = self._pa.ana_param_errorbars_CheckBox.isChecked()
-
-        self.pulsedmasterlogic().save_measurement_data(tag=save_tag,
-                                                       with_error=with_error)
-        self._mw.action_save.setEnabled(True)
-        self._mw.actionSave.setEnabled(True)
-        return
-
-    @QtCore.Slot()
-    def measurement_timer_changed(self):
-        """ This method handles the analysis timing"""
-        timer_interval = self._pa.time_param_ana_periode_DoubleSpinBox.value()
-        self.pulsedmasterlogic().set_timer_interval(timer_interval)
-        return
-
-    @QtCore.Slot(float, int, float)
-    def measurement_timer_updated(self, elapsed_time, elapsed_sweeps, timer_interval):
-=======
-        return
-
-    def _disconnect_analysis_tab_signals(self):
-        # Connect pulse analysis tab signals
-        self._pa.fit_param_PushButton.clicked.disconnect()
-        self._pa.ext_control_use_mw_CheckBox.stateChanged.disconnect()
-        self._pa.ext_control_mw_freq_DoubleSpinBox.editingFinished.disconnect()
-        self._pa.ext_control_mw_power_DoubleSpinBox.editingFinished.disconnect()
-
-        self._pa.ana_param_invoke_settings_CheckBox.stateChanged.disconnect()
-        self._pa.ana_param_alternating_CheckBox.stateChanged.disconnect()
-        self._pa.ana_param_ignore_first_CheckBox.stateChanged.disconnect()
-        self._pa.ana_param_ignore_last_CheckBox.stateChanged.disconnect()
-        self._pa.ana_param_x_axis_start_ScienDSpinBox.editingFinished.disconnect()
-        self._pa.ana_param_x_axis_inc_ScienDSpinBox.editingFinished.disconnect()
-        self._pa.ana_param_num_laser_pulse_SpinBox.editingFinished.disconnect()
-
-        self._pa.ana_param_record_length_DoubleSpinBox.editingFinished.disconnect()
-        self._pa.ana_param_fc_bins_ComboBox.currentIndexChanged.disconnect()
-
-        self._pa.time_param_ana_periode_DoubleSpinBox.editingFinished.disconnect()
-        self._pa.ana_param_errorbars_CheckBox.toggled.disconnect()
-        self._pa.second_plot_ComboBox.currentIndexChanged[str].disconnect()
-        return
-
-    def _disconnect_extraction_tab_signals(self):
-        # Connect pulse extraction tab signals
-        self._pe.extract_param_ana_window_start_DSpinBox.editingFinished.disconnect()
-        self._pe.extract_param_ana_window_width_DSpinBox.editingFinished.disconnect()
-        self._pe.extract_param_ref_window_start_DSpinBox.editingFinished.disconnect()
-        self._pe.extract_param_ref_window_width_DSpinBox.editingFinished.disconnect()
-        self.sig_start_line.sigPositionChangeFinished.disconnect()
-        self.sig_end_line.sigPositionChangeFinished.disconnect()
-        self.ref_start_line.sigPositionChangeFinished.disconnect()
-        self.ref_end_line.sigPositionChangeFinished.disconnect()
-        self._pe.extract_param_analysis_method_comboBox.currentIndexChanged.disconnect()
-        self._pe.extract_param_method_comboBox.currentIndexChanged.disconnect()
-
-        self._pe.laserpulses_ComboBox.currentIndexChanged.disconnect()
-        self._pe.laserpulses_display_raw_CheckBox.stateChanged.disconnect()
-        return
-
-    def _disconnect_predefined_methods_tab_signals(self):
-        for combobox in self._channel_selection_comboboxes:
-            combobox.currentIndexChanged.disconnect()
-        for widget in self._global_param_widgets:
-            if hasattr(widget, 'isChecked'):
-                widget.stateChanged.disconnect()
-            else:
-                widget.editingFinished.disconnect()
-        return
-
-    def _disconnect_logic_signals(self):
-        # Disconnect update signals from pulsed_master_logic
-        self.pulsedmasterlogic().sigMeasurementDataUpdated.disconnect()
-        self.pulsedmasterlogic().sigTimerUpdated.disconnect()
-        self.pulsedmasterlogic().sigFitUpdated.disconnect()
-        self.pulsedmasterlogic().sigMeasurementStatusUpdated.disconnect()
-        self.pulsedmasterlogic().sigPulserRunningUpdated.disconnect()
-        self.pulsedmasterlogic().sigExtMicrowaveRunningUpdated.disconnect()
-        self.pulsedmasterlogic().sigExtMicrowaveSettingsUpdated.disconnect()
-        self.pulsedmasterlogic().sigFastCounterSettingsUpdated.disconnect()
-        self.pulsedmasterlogic().sigMeasurementSettingsUpdated.disconnect()
-        self.pulsedmasterlogic().sigAnalysisSettingsUpdated.disconnect()
-        self.pulsedmasterlogic().sigExtractionSettingsUpdated.disconnect()
-
-        self.pulsedmasterlogic().sigBlockDictUpdated.disconnect()
-        self.pulsedmasterlogic().sigEnsembleDictUpdated.disconnect()
-        self.pulsedmasterlogic().sigSequenceDictUpdated.disconnect()
-        self.pulsedmasterlogic().sigAvailableWaveformsUpdated.disconnect()
-        self.pulsedmasterlogic().sigAvailableSequencesUpdated.disconnect()
-        self.pulsedmasterlogic().sigSampleEnsembleComplete.disconnect()
-        self.pulsedmasterlogic().sigSampleSequenceComplete.disconnect()
-        self.pulsedmasterlogic().sigLoadedAssetUpdated.disconnect()
-        self.pulsedmasterlogic().sigGeneratorSettingsUpdated.disconnect()
-        self.pulsedmasterlogic().sigSamplingSettingsUpdated.disconnect()
-        self.pulsedmasterlogic().sigPredefinedSequenceGenerated.disconnect()
-        return
-
-    ###########################################################################
-    #                    Main window related methods                          #
-    ###########################################################################
-    def _activate_main_window_ui(self):
-        self._setup_toolbar()
-        self.loaded_asset_updated(*self.pulsedmasterlogic().loaded_asset)
-        return
-
-    def _deactivate_main_window_ui(self):
-        pass
-
-    def _setup_toolbar(self):
-        # create all the needed control widgets on the fly
-        self._mw.pulser_on_off_PushButton = QtWidgets.QPushButton()
-        self._mw.pulser_on_off_PushButton.setText('Pulser ON')
-        self._mw.pulser_on_off_PushButton.setToolTip('Switch the device on and off.')
-        self._mw.pulser_on_off_PushButton.setCheckable(True)
-        self._mw.control_ToolBar.addWidget(self._mw.pulser_on_off_PushButton)
-
-        self._mw.clear_device_PushButton = QtWidgets.QPushButton(self._mw)
-        self._mw.clear_device_PushButton.setText('Clear Pulser')
-        self._mw.clear_device_PushButton.setToolTip('Clear the Pulser Device Memory\n'
-                                                    'from all loaded files.')
-        self._mw.control_ToolBar.addWidget(self._mw.clear_device_PushButton)
-
-        self._mw.current_loaded_asset_Label = QtWidgets.QLabel(self._mw)
-        sizepolicy = QtWidgets.QSizePolicy(QtWidgets.QSizePolicy.Preferred,
-                                           QtWidgets.QSizePolicy.Fixed)
-        sizepolicy.setHorizontalStretch(0)
-        sizepolicy.setVerticalStretch(0)
-        sizepolicy.setHeightForWidth(
-            self._mw.current_loaded_asset_Label.sizePolicy().hasHeightForWidth())
-        self._mw.current_loaded_asset_Label.setSizePolicy(sizepolicy)
-        self._mw.current_loaded_asset_Label.setText('  No Asset Loaded')
-        self._mw.current_loaded_asset_Label.setToolTip('Display the currently loaded asset.')
-        self._mw.control_ToolBar.addWidget(self._mw.current_loaded_asset_Label)
-
-        self._mw.save_tag_LineEdit = QtWidgets.QLineEdit()
-        self._mw.save_tag_LineEdit.setMaximumWidth(200)
-        self._mw.save_ToolBar.addWidget(self._mw.save_tag_LineEdit)
-        return
-
-    @QtCore.Slot(bool)
-    def pulser_on_off_clicked(self, checked):
-        """ Manually switch the pulser output on/off. """
-        if checked:
-            self._mw.pulser_on_off_PushButton.setText('Pulser OFF')
-        else:
-            self._mw.pulser_on_off_PushButton.setText('Pulser ON')
-        self.pulsedmasterlogic().toggle_pulse_generator(checked)
-        return
-
-    @QtCore.Slot(bool)
-    def pulser_running_updated(self, is_running):
->>>>>>> 1d6dc765
-        """
-        Refreshes the elapsed time and sweeps of the measurement.
-
-<<<<<<< HEAD
-        @param float elapsed_time:
-        @param int elapsed_sweeps:
-        @param float timer_interval:
-=======
-        @param is_running:
->>>>>>> 1d6dc765
-        @return:
-        """
-        time_str = str(datetime.timedelta(seconds=elapsed_time)).rsplit('.', 1)[0]
-        # block signals
-<<<<<<< HEAD
-        self._pa.time_param_elapsed_time_LineEdit.blockSignals(True)
-        self._pa.time_param_ana_periode_DoubleSpinBox.blockSignals(True)
-        self._pa.time_param_elapsed_sweep_SpinBox.blockSignals(True)
-        # Set widgets
-        self._pa.time_param_elapsed_time_LineEdit.setText(time_str)
-        self._pa.time_param_ana_periode_DoubleSpinBox.setValue(timer_interval)
-        self._pa.time_param_elapsed_sweep_SpinBox.setValue(elapsed_sweeps)
-        # unblock signals
-        self._pa.time_param_elapsed_time_LineEdit.blockSignals(False)
-        self._pa.time_param_ana_periode_DoubleSpinBox.blockSignals(False)
-        self._pa.time_param_elapsed_sweep_SpinBox.blockSignals(False)
-        return
-
-    ###########################################################################
-    #                 Analysis settings dialog related methods                #
-    ###########################################################################
-    def _activate_analysis_settings_ui(self):
-        """
-        Initialize the settings dialog for 'Analysis' Tab.
-=======
         self._mw.pulser_on_off_PushButton.blockSignals(True)
         # set widgets
         if is_running:
@@ -1100,394 +676,8 @@
 
     @QtCore.Slot(bool, bool)
     def measurement_status_updated(self, is_running, is_paused):
->>>>>>> 1d6dc765
-        """
-        self._as.ana_param_x_axis_name_LineEdit.setText(self._ana_param_x_axis_name_text)
-        self._as.ana_param_x_axis_unit_LineEdit.setText(self._ana_param_x_axis_unit_text)
-        self._as.ana_param_y_axis_name_LineEdit.setText(self._ana_param_y_axis_name_text)
-        self._as.ana_param_y_axis_unit_LineEdit.setText(self._ana_param_y_axis_unit_text)
-        self._as.ana_param_second_plot_x_axis_name_LineEdit.setText(self._ana_param_second_plot_x_axis_name_text)
-        self._as.ana_param_second_plot_x_axis_unit_LineEdit.setText(self._ana_param_second_plot_x_axis_unit_text)
-        self._as.ana_param_second_plot_y_axis_name_LineEdit.setText(self._ana_param_second_plot_y_axis_name_text)
-        self._as.ana_param_second_plot_y_axis_unit_LineEdit.setText(self._ana_param_second_plot_y_axis_unit_text)
-        self.update_analysis_settings()
-        return
-
-<<<<<<< HEAD
-    def _deactivate_analysis_settings_ui(self):
-        """
-        De-initialize the settings dialog for 'Analysis' Tab.
-        """
-        self._as.close()
-        return
-
-    def update_analysis_settings(self):
-        """ Apply the new settings """
-        self._ana_param_x_axis_name_text = self._as.ana_param_x_axis_name_LineEdit.text()
-        self._ana_param_x_axis_unit_text = self._as.ana_param_x_axis_unit_LineEdit.text()
-        self._ana_param_y_axis_name_text = self._as.ana_param_y_axis_name_LineEdit.text()
-        self._ana_param_y_axis_unit_text = self._as.ana_param_y_axis_unit_LineEdit.text()
-
-        self._ana_param_second_plot_x_axis_name_text = self._as.ana_param_second_plot_x_axis_name_LineEdit.text()
-        self._ana_param_second_plot_x_axis_unit_text = self._as.ana_param_second_plot_x_axis_unit_LineEdit.text()
-        self._ana_param_second_plot_y_axis_name_text = self._as.ana_param_second_plot_y_axis_name_LineEdit.text()
-        self._ana_param_second_plot_y_axis_unit_text = self._as.ana_param_second_plot_y_axis_unit_LineEdit.text()
-
-        self._pa.pulse_analysis_PlotWidget.setLabel(
-            axis='bottom',
-            text=self._ana_param_x_axis_name_text,
-            units=self._ana_param_x_axis_unit_text)
-        self._pa.pulse_analysis_PlotWidget.setLabel(
-            axis='left',
-            text=self._ana_param_y_axis_name_text,
-            units=self._ana_param_y_axis_unit_text)
-        self._pa.pulse_analysis_second_PlotWidget.setLabel(
-            axis='bottom',
-            text=self._ana_param_second_plot_x_axis_name_text,
-            units=self._ana_param_second_plot_x_axis_unit_text)
-        self._pa.pulse_analysis_second_PlotWidget.setLabel(
-            axis='left',
-            text=self._ana_param_second_plot_y_axis_name_text,
-            units=self._ana_param_second_plot_y_axis_unit_text)
-        self._pe.measuring_error_PlotWidget.setLabel(
-            axis='bottom',
-            text=self._ana_param_x_axis_name_text,
-            units=self._ana_param_x_axis_unit_text)
-
-        # FIXME: Not very elegant
-        self.pulsedmasterlogic().fit_container.set_units(
-            [self._ana_param_x_axis_unit_text, self._ana_param_y_axis_unit_text])
-        return
-
-    def keep_former_analysis_settings(self):
-        """ Keep the old settings """
-        self._as.ana_param_x_axis_name_LineEdit.setText(self._ana_param_x_axis_name_text)
-        self._as.ana_param_x_axis_unit_LineEdit.setText(self._ana_param_x_axis_unit_text)
-        self._as.ana_param_y_axis_name_LineEdit.setText(self._ana_param_y_axis_name_text)
-        self._as.ana_param_y_axis_unit_LineEdit.setText(self._ana_param_y_axis_unit_text)
-        self._as.ana_param_second_plot_x_axis_name_LineEdit.setText(
-            self._ana_param_second_plot_x_axis_name_text)
-        self._as.ana_param_second_plot_x_axis_unit_LineEdit.setText(
-            self._ana_param_second_plot_x_axis_unit_text)
-        self._as.ana_param_second_plot_y_axis_name_LineEdit.setText(
-            self._ana_param_second_plot_y_axis_name_text)
-        self._as.ana_param_second_plot_y_axis_unit_LineEdit.setText(
-            self._ana_param_second_plot_y_axis_unit_text)
-        return
-
-    def show_analysis_settings(self):
-        """ Open the Analysis Settings Window. """
-        self._as.exec_()
-        return
-
-    ###########################################################################
-    #          Predefined methods settings dialog related methods             #
-    ###########################################################################
-    def _activate_predefined_methods_settings_ui(self):
-        """ Initialize, connect and configure the pulse generator settings to be displayed in the
-        editor.
-        """
-        # create all GUI elements and check all boxes listed in the methods to show
-        for method_name in sorted(self.pulsedmasterlogic().generate_methods):
-            # create checkboxes for the config dialogue
-            name_checkbox = 'checkbox_' + method_name
-            setattr(self._pm_cfg, name_checkbox, QtWidgets.QCheckBox(self._pm_cfg.scrollArea))
-            checkbox = getattr(self._pm_cfg, name_checkbox)
-            checkbox.setObjectName(name_checkbox)
-            checkbox.setText(method_name)
-            checkbox.setChecked(method_name in self._predefined_methods_to_show)
-            self._pm_cfg.verticalLayout.addWidget(checkbox)
-
-        # apply the chosen methods to the methods dialogue
-        self.apply_predefined_methods_config()
-        return
-
-    def _deactivate_predefined_methods_settings_ui(self):
-        self._pm_cfg.close()
-        return
-
-    def show_predefined_methods_config(self):
-        """ Opens the Window for the config of predefined methods."""
-        self._pm_cfg.show()
-        self._pm_cfg.raise_()
-        return
-
-    def keep_former_predefined_methods_config(self):
-        for method_name in self.pulsedmasterlogic().generate_methods:
-            groupbox = getattr(self._pm, method_name + '_GroupBox')
-            checkbox = getattr(self._pm_cfg, 'checkbox_' + method_name)
-            checkbox.setChecked(groupbox.isVisible())
-        return
-
-    def apply_predefined_methods_config(self):
-        self._predefined_methods_to_show = list()
-        for method_name in self.pulsedmasterlogic().generate_methods:
-            groupbox = getattr(self._pm, method_name + '_GroupBox')
-            checkbox = getattr(self._pm_cfg, 'checkbox_' + method_name)
-            groupbox.setVisible(checkbox.isChecked())
-            if checkbox.isChecked():
-                self._predefined_methods_to_show.append(method_name)
-
-        self._pm.hintLabel.setVisible(len(self._predefined_methods_to_show) == 0)
-        return
-
-    ###########################################################################
-    #                Predefined Methods tab related methods                   #
-    ###########################################################################
-    def _activate_predefined_methods_ui(self):
-        # Set ranges for the global parameters and default values
-        # self._pm.pm_mw_amp_Widget.setRange(0, np.inf)
-        # self._pm.pm_mw_freq_Widget.setRange(0, np.inf)
-        # self._pm.pm_channel_amp_Widget.setRange(0, np.inf)
-        # self._pm.pm_delay_length_Widget.setRange(0, np.inf)
-        # self._pm.pm_wait_time_Widget.setRange(0, np.inf)
-        # self._pm.pm_laser_length_Widget.setRange(0, np.inf)
-        # self._pm.pm_rabi_period_Widget.setRange(0, np.inf)
-        #
-        # self._pm.pm_mw_amp_Widget.setValue('0.125')
-        # self._pm.pm_mw_freq_Widget.setValue('2.87e6')
-        # self._pm.pm_channel_amp_Widget.setValue(0)
-        # self._pm.pm_delay_length_Widget.setValue('500.0e-9')
-        # self._pm.pm_wait_time_Widget.setValue('1.5e-6')
-        # self._pm.pm_laser_length_Widget.setValue('3.0e-6')
-        # self._pm.pm_rabi_period_Widget.setValue('200.0e-9')
-
-        # Contraint some widgets by hardware constraints
-        self._pm_apply_hardware_constraints()
-
-        # Dynamically create GUI elements for global parameters
-        self._channel_selection_comboboxes = list()  # List of created channel selection ComboBoxes
-        self._global_param_widgets = list()  # List of all other created global parameter widgets
-        self._create_pm_global_params()
-        self.generation_parameters_updated(self.pulsedmasterlogic().generation_parameters)
-
-        # Dynamically create GUI elements for predefined methods
-        self._create_predefined_methods()
-        return
-
-    def _deactivate_predefined_methods_ui(self):
-        # TODO: Implement
-        pass
-
-    def _pm_apply_hardware_constraints(self):
-        # TODO: Implement
-        pass
-
-    def _create_pm_global_params(self):
-        """
-        Create GUI elements for global parameters of sequence generation
-        """
-        col_count = 0
-        row_count = 1
-        combo_count = 0
-        for param, value in self.pulsedmasterlogic().generation_parameters.items():
-            # Do not create widget for laser_channel since this widget is already part of the pulse
-            # editor tab.
-            if param in ('laser_channel', 'sync_channel', 'gate_channel'):
-                continue
-
-            # Create ComboBoxes for parameters ending on '_channel' to only be able to select
-            # active channels. Also save references to those widgets in a list for easy access in
-            # case of a change of channel activation config.
-            if param.endswith('_channel') and (value is None or type(value) is str):
-                widget = QtWidgets.QComboBox()
-                widget.setObjectName('global_param_' + param)
-                widget.setSizePolicy(QtWidgets.QSizePolicy.Expanding, QtWidgets.QSizePolicy.Minimum)
-                widget.addItem('')
-                widget.addItems(sorted(self.pulsedmasterlogic().digital_channels,
-                                       key=lambda chnl: int(chnl.split('ch')[-1])))
-                widget.addItems(sorted(self.pulsedmasterlogic().analog_channels,
-                                       key=lambda chnl: int(chnl.split('ch')[-1])))
-                index = widget.findText(value)
-                if index >= 0:
-                    widget.setCurrentIndex(index)
-                label = QtWidgets.QLabel(param + ':')
-                label.setAlignment(QtCore.Qt.AlignRight)
-                self._pm.global_param_gridLayout.addWidget(label, 0, combo_count, QtCore.Qt.AlignVCenter)
-                self._pm.global_param_gridLayout.addWidget(widget, 0, combo_count + 1)
-                combo_count += 2
-                self._channel_selection_comboboxes.append(widget)
-                widget.currentIndexChanged.connect(self.generation_parameters_changed)
-                continue
-
-            # Create all other widgets for int, float, bool and str and save them in a list for
-            # later access. Also connect edited signals.
-            if isinstance(value, str) or value is None:
-                if value is None:
-                    value = ''
-                widget = QtWidgets.QLineEdit()
-                widget.setText(value)
-                widget.editingFinished.connect(self.generation_parameters_changed)
-            elif type(value) is int:
-                widget = ScienSpinBox()
-                widget.setValue(value)
-                widget.editingFinished.connect(self.generation_parameters_changed)
-            elif type(value) is float:
-                widget = ScienDSpinBox()
-                widget.setValue(value)
-                if 'amp' in param or 'volt' in param:
-                    widget.setSuffix('V')
-                elif 'freq' in param:
-                    widget.setSuffix('Hz')
-                elif any(x in param for x in ('tau', 'period', 'time', 'delay', 'laser_length')):
-                    widget.setSuffix('s')
-                widget.editingFinished.connect(self.generation_parameters_changed)
-            elif type(value) is bool:
-                widget = QtWidgets.QCheckBox()
-                widget.setChecked(value)
-                widget.stateChanged.connect(self.generation_parameters_changed)
-
-            widget.setSizePolicy(QtWidgets.QSizePolicy.Expanding, QtWidgets.QSizePolicy.Minimum)
-
-            # Create label
-            label = QtWidgets.QLabel(param + ':')
-            label.setAlignment(QtCore.Qt.AlignRight)
-
-            # Rename widget to a naming convention
-            widget.setObjectName('global_param_' + param)
-
-            # Save widget in list
-            self._global_param_widgets.append(widget)
-
-            # Add widget to GUI layout
-            if col_count > 4:
-                col_count = 0
-                row_count += 1
-            self._pm.global_param_gridLayout.addWidget(label, row_count, col_count, QtCore.Qt.AlignVCenter)
-            self._pm.global_param_gridLayout.addWidget(widget, row_count, col_count + 1)
-            col_count += 2
-        spacer = QtWidgets.QSpacerItem(20, 0,
-                                       QtWidgets.QSizePolicy.Expanding,
-                                       QtWidgets.QSizePolicy.Minimum)
-        if row_count > 1:
-            self._pm.global_param_gridLayout.addItem(spacer, 1, 6)
-        else:
-            self._pm.global_param_gridLayout.addItem(spacer, 0, max(col_count, combo_count))
-        return
-
-    def _create_predefined_methods(self):
-        """
-        Initializes the GUI elements for the predefined methods
-        """
-        method_params = self.pulsedmasterlogic().generate_method_params
-        for method_name in sorted(self.pulsedmasterlogic().generate_methods):
-            # Create the widgets for the predefined methods dialogue
-            # Create GroupBox for the method to reside in
-            groupBox = QtWidgets.QGroupBox(self._pm)
-            groupBox.setAlignment(QtCore.Qt.AlignLeft)
-            groupBox.setTitle(method_name)
-            # Create layout within the GroupBox
-            gridLayout = QtWidgets.QGridLayout(groupBox)
-            # Create generate buttons
-            gen_button = QtWidgets.QPushButton(groupBox)
-            gen_button.setText('Generate')
-            gen_button.setObjectName('gen_' + method_name)
-            gen_button.clicked.connect(self.generate_predefined_clicked)
-            samplo_button = QtWidgets.QPushButton(groupBox)
-            samplo_button.setText('GenSampLo')
-            samplo_button.setObjectName('samplo_' + method_name)
-            samplo_button.clicked.connect(self.samplo_predefined_clicked)
-            gridLayout.addWidget(gen_button, 0, 0, 1, 1)
-            gridLayout.addWidget(samplo_button, 1, 0, 1, 1)
-
-            # run through all parameters of the current method and create the widgets
-            for param_index, (param_name, param) in enumerate(method_params[method_name].items()):
-                    # create a label for the parameter
-                    param_label = QtWidgets.QLabel(groupBox)
-                    param_label.setText(param_name)
-                    # create proper input widget for the parameter depending on default value type
-                    if type(param) is bool:
-                        input_obj = QtWidgets.QCheckBox(groupBox)
-                        input_obj.setChecked(param)
-                    elif type(param) is float:
-                        input_obj = ScienDSpinBox(groupBox)
-                        if 'amp' in param_name or 'volt' in param_name:
-                            input_obj.setSuffix('V')
-                        elif 'freq' in param_name:
-                            input_obj.setSuffix('Hz')
-                        elif 'time' in param_name or 'period' in param_name or 'tau' in param_name:
-                            input_obj.setSuffix('s')
-                        input_obj.setMinimumSize(QtCore.QSize(80, 0))
-                        input_obj.setValue(param)
-                    elif type(param) is int:
-                        input_obj = ScienSpinBox(groupBox)
-                        input_obj.setValue(param)
-                    elif type(param) is str:
-                        input_obj = QtWidgets.QLineEdit(groupBox)
-                        input_obj.setMinimumSize(QtCore.QSize(80, 0))
-                        input_obj.setText(param)
-                    else:
-                        self.log.error('The predefined method "{0}" has an argument "{1}" which is '
-                                       'has no default argument or an invalid type (str, float, '
-                                       'int or bool allowed)!\nCreation of the viewbox aborted.'
-                                       ''.format('generate_' + method_name, param_name))
-                        continue
-                    # Adjust size policy
-                    input_obj.setMinimumWidth(75)
-                    input_obj.setMaximumWidth(100)
-                    gridLayout.addWidget(param_label, 0, param_index + 1, 1, 1)
-                    gridLayout.addWidget(input_obj, 1, param_index + 1, 1, 1)
-                    setattr(self._pm, method_name + '_param_' + param_name + '_Widget', input_obj)
-            h_spacer = QtWidgets.QSpacerItem(20, 40, QtWidgets.QSizePolicy.Expanding,
-                                             QtWidgets.QSizePolicy.Minimum)
-            gridLayout.addItem(h_spacer, 1, param_index + 2, 1, 1)
-
-            # attach the GroupBox widget to the predefined methods widget.
-            setattr(self._pm, method_name + '_GroupBox', groupBox)
-            self._pm.verticalLayout.addWidget(groupBox)
-        self._pm.verticalLayout.addStretch()
-        return
-
-    ###########################################################################
-    #                   Pulse Generator tab related methods                   #
-    ###########################################################################
-    def _activate_pulse_generator_ui(self):
-        """ Initialize, connect and configure the 'Pulse Generator' Tab.
-        """
-        # Apply hardware constraints to input widgets
-        self._pg_apply_hardware_constraints()
-
-        # Configure widgets
-        self._pg.curr_ensemble_length_DSpinBox.setRange(0, np.inf)
-        self._pg.curr_ensemble_length_DSpinBox.setDecimals(6, dynamic_precision=False)
-        self._pg.curr_ensemble_bins_SpinBox.setRange(0, 2**63-1)
-        self._pg.curr_ensemble_laserpulses_SpinBox.setRange(0, 2**31-1)
-
-        # initialize widgets
-        self.pulse_generator_settings_updated(self.pulsedmasterlogic().pulse_generator_settings)
-        self.generation_parameters_updated(self.pulsedmasterlogic().generation_parameters)
-        self.fast_counter_settings_updated(self.pulsedmasterlogic().fast_counter_settings)
-        self.update_block_dict(self.pulsedmasterlogic().saved_pulse_blocks)
-        self.update_ensemble_dict(self.pulsedmasterlogic().saved_pulse_block_ensembles)
-        return
-
-    def _deactivate_pulse_generator_ui(self):
-        """ Disconnects the configuration for 'Pulse Generator Tab.
-        """
-        # TODO: implement
-        pass
-
-    def _pg_apply_hardware_constraints(self):
-        """
-        Retrieve the constraints from pulser hardware and apply these constraints to the pulse
-        generator GUI elements.
-        """
-        # block signals
-        self._pg.gen_activation_config_ComboBox.blockSignals(True)
-        self._pg.gen_sample_freq_DSpinBox.blockSignals(True)
-        # apply constraints
-        pulser_constr = self.pulsedmasterlogic().pulse_generator_constraints
-        self._pg.gen_activation_config_ComboBox.addItems(list(pulser_constr.activation_config))
-        self._pg.gen_sample_freq_DSpinBox.setMinimum(pulser_constr.sample_rate.min)
-        self._pg.gen_sample_freq_DSpinBox.setMaximum(pulser_constr.sample_rate.max)
-        # unblock signals
-        self._pg.gen_activation_config_ComboBox.blockSignals(False)
-        self._pg.gen_sample_freq_DSpinBox.blockSignals(False)
-        return
-
-    @QtCore.Slot()
-    def pulse_generator_settings_changed(self):
-=======
+        """
+
         @param is_running:
         @param is_paused:
         @return:
@@ -1622,7 +812,6 @@
     #                 Analysis settings dialog related methods                #
     ###########################################################################
     def _activate_analysis_settings_ui(self):
->>>>>>> 1d6dc765
         """
         Initialize the settings dialog for 'Analysis' Tab.
         """
@@ -1641,20 +830,6 @@
         """
         De-initialize the settings dialog for 'Analysis' Tab.
         """
-<<<<<<< HEAD
-        if self._mw.action_run_stop.isChecked():
-            return
-        # FIXME: Properly implement amplitude
-        settings_dict = dict()
-        settings_dict['sample_rate'] = self._pg.gen_sample_freq_DSpinBox.value()
-        settings_dict['activation_config'] = self._pg.gen_activation_config_ComboBox.currentText()
-        settings_dict['interleave'] = self._pg.gen_use_interleave_CheckBox.isChecked()
-        self.pulsedmasterlogic().set_pulse_generator_settings(settings_dict)
-        return
-
-    @QtCore.Slot(dict)
-    def pulse_generator_settings_updated(self, settings_dict):
-=======
         self._as.close()
         return
 
@@ -2135,7 +1310,6 @@
     ###########################################################################
     def _activate_pulse_generator_ui(self):
         """ Initialize, connect and configure the 'Pulse Generator' Tab.
->>>>>>> 1d6dc765
         """
         # Configure widgets
         self._pg.curr_ensemble_length_DSpinBox.setRange(0, np.inf)
@@ -2150,8 +1324,6 @@
         self.update_ensemble_dict(self.pulsedmasterlogic().saved_pulse_block_ensembles)
         return
 
-<<<<<<< HEAD
-=======
     def _deactivate_pulse_generator_ui(self):
         """ Disconnects the configuration for 'Pulse Generator Tab.
         """
@@ -2162,18 +1334,10 @@
     def pulse_generator_settings_updated(self, settings_dict):
         """
 
->>>>>>> 1d6dc765
         @param settings_dict
         @return:
         """
         # block signals
-<<<<<<< HEAD
-        self._pg.gen_sample_freq_DSpinBox.blockSignals(True)
-        self._pg.gen_use_interleave_CheckBox.blockSignals(True)
-        self._pg.gen_activation_config_ComboBox.blockSignals(True)
-        self._pg.gen_analog_channels_lineEdit.blockSignals(True)
-        self._pg.gen_digital_channels_lineEdit.blockSignals(True)
-=======
         self._pgs.gen_sample_freq_DSpinBox.blockSignals(True)
         self._pgs.gen_use_interleave_CheckBox.blockSignals(True)
         self._pgs.gen_activation_config_ComboBox.blockSignals(True)
@@ -2186,7 +1350,6 @@
             for label, widget1, widget2 in self._digital_chnl_setting_widgets.values():
                 widget1.blockSignals(True)
                 widget2.blockSignals(True)
->>>>>>> 1d6dc765
         self._pg.gen_laserchannel_ComboBox.blockSignals(True)
         self._pg.gen_syncchannel_ComboBox.blockSignals(True)
         self._pg.gen_gatechannel_ComboBox.blockSignals(True)
@@ -2195,14 +1358,8 @@
                 widget.blockSignals(True)
 
         # Set widgets
-<<<<<<< HEAD
-        # FIXME: Properly implement amplitude and interleave
-        if 'sample_rate' in settings_dict:
-            self._pg.gen_sample_freq_DSpinBox.setValue(settings_dict['sample_rate'])
-=======
         if 'sample_rate' in settings_dict:
             self._pgs.gen_sample_freq_DSpinBox.setValue(settings_dict['sample_rate'])
->>>>>>> 1d6dc765
         if 'activation_config' in settings_dict:
             config_name = settings_dict['activation_config'][0]
             digital_channels = sorted(
@@ -2211,21 +1368,12 @@
             analog_channels = sorted(
                 (ch for ch in settings_dict['activation_config'][1] if ch.startswith('a')),
                 key=lambda chnl: int(chnl.split('ch')[-1]))
-<<<<<<< HEAD
-            index = self._pg.gen_activation_config_ComboBox.findText(config_name)
-            self._pg.gen_activation_config_ComboBox.setCurrentIndex(index)
-            digital_str = str(digital_channels).strip('[]').replace('\'', '').replace(',', ' |')
-            analog_str = str(analog_channels).strip('[]').replace('\'', '').replace(',', ' |')
-            self._pg.gen_digital_channels_lineEdit.setText(digital_str)
-            self._pg.gen_analog_channels_lineEdit.setText(analog_str)
-=======
             index = self._pgs.gen_activation_config_ComboBox.findText(config_name)
             self._pgs.gen_activation_config_ComboBox.setCurrentIndex(index)
             digital_str = str(digital_channels).strip('[]').replace('\'', '').replace(',', ' |')
             analog_str = str(analog_channels).strip('[]').replace('\'', '').replace(',', ' |')
             self._pgs.gen_digital_channels_lineEdit.setText(digital_str)
             self._pgs.gen_analog_channels_lineEdit.setText(analog_str)
->>>>>>> 1d6dc765
 
             # Update channel ComboBoxes
             former_laser_channel = self._pg.gen_laserchannel_ComboBox.currentText()
@@ -2265,19 +1413,6 @@
                         index = widget.findText(former_channel)
                         widget.setCurrentIndex(index)
 
-<<<<<<< HEAD
-            # Set activation config in block editor
-            self._pg.block_editor.set_activation_config(settings_dict['activation_config'][1])
-        if 'interleave' in settings_dict:
-            self._pg.gen_use_interleave_CheckBox.setChecked(settings_dict['interleave'])
-
-        # unblock signals
-        self._pg.gen_sample_freq_DSpinBox.blockSignals(False)
-        self._pg.gen_use_interleave_CheckBox.blockSignals(False)
-        self._pg.gen_activation_config_ComboBox.blockSignals(False)
-        self._pg.gen_analog_channels_lineEdit.blockSignals(False)
-        self._pg.gen_digital_channels_lineEdit.blockSignals(False)
-=======
             # Hide/Show analog and digital channel setting groupBoxes if no respective channel is
             # active.
             if len(analog_channels) == 0:
@@ -2337,7 +1472,6 @@
             for label, widget1, widget2 in self._digital_chnl_setting_widgets.values():
                 widget1.blockSignals(False)
                 widget2.blockSignals(False)
->>>>>>> 1d6dc765
         self._pg.gen_laserchannel_ComboBox.blockSignals(False)
         self._pg.gen_syncchannel_ComboBox.blockSignals(False)
         self._pg.gen_gatechannel_ComboBox.blockSignals(False)
@@ -2680,12 +1814,9 @@
         if not self.pulsedmasterlogic().status_dict['sampload_busy']:
             self._pg.sample_ensemble_PushButton.setEnabled(True)
             self._pg.samplo_ensemble_PushButton.setEnabled(True)
-<<<<<<< HEAD
-=======
             # Reactivate predefined method buttons
             for button in self._pm.samplo_buttons.values():
                 button.setEnabled(True)
->>>>>>> 1d6dc765
         return
 
     @QtCore.Slot()
@@ -2730,10 +1861,7 @@
             sample_and_load = False
             method_name = method_name[4:]
         elif method_name.startswith('samplo_'):
-<<<<<<< HEAD
-=======
             sample_and_load = True
->>>>>>> 1d6dc765
             method_name = method_name[7:]
         else:
             self.log.error('Strange naming of generate buttons in predefined methods occured.')
@@ -2756,63 +1884,6 @@
                                'have one of the possible access methods!')
                 return
 
-<<<<<<< HEAD
-        self.pulsedmasterlogic().generate_predefined_sequence(method_name, param_dict)
-        return
-
-    @QtCore.Slot()
-    def samplo_predefined_clicked(self):
-        button_obj = self.sender()
-        method_name = button_obj.objectName()[7:]
-        self.generate_predefined_clicked(button_obj)
-        # get name of the generated ensemble
-        if not hasattr(self._pm, method_name + '_param_name_Widget'):
-            self.log.error('Predefined sequence methods must have an argument called "name" in '
-                           'order to use the sample/upload/load functionality. It must be the '
-                           'naming of the generated asset.\n"{0}" has probably been generated '
-                           'but not sampled/uploaded/loaded'.format(method_name))
-            return
-        input_obj = getattr(self._pm, method_name + '_param_name_Widget')
-        if not hasattr(input_obj, 'text'):
-            self.log.error('Predefined sequence methods must have as first argument the name of '
-                           'the asset to be generated.')
-            return
-        asset_name = input_obj.text()
-
-        # disable buttons
-        self._pg.sample_ensemble_PushButton.setEnabled(False)
-        self._pg.samplo_ensemble_PushButton.setEnabled(False)
-        self._pg.load_ensemble_PushButton.setEnabled(False)
-
-        self.pulsedmasterlogic().sample_ensemble(asset_name, True)
-        return
-
-    @QtCore.Slot(list)
-    def waveform_list_updated(self, waveform_list):
-        """
-
-        @param list waveform_list:
-        """
-        # TODO: This method will be needed later on to implement an upload center
-        pass
-
-    ###########################################################################
-    #                   Sequence Generator tab related methods                #
-    ###########################################################################
-    def _activate_sequence_generator_ui(self):
-        self.update_sequence_dict(self.pulsedmasterlogic().saved_pulse_sequences)
-        self._sg.curr_sequence_length_DSpinBox.setRange(0, np.inf)
-        pulser_constr = self.pulsedmasterlogic().pulse_generator_constraints
-        self._sg.sequence_editor.set_available_triggers(pulser_constr.event_triggers)
-        self._sg.sequence_editor.set_available_flags(pulser_constr.flags)
-        return
-
-    def _deactivate_sequence_generator_ui(self):
-        pass
-
-    @QtCore.Slot()
-    def sequence_add_last_clicked(self):
-=======
         if sample_and_load:
             # disable buttons
             for button in self._pm.gen_buttons.values():
@@ -2881,27 +1952,10 @@
 
     @QtCore.Slot()
     def sequence_del_last_clicked(self):
->>>>>>> 1d6dc765
-        """
-
-        @return:
-        """
-<<<<<<< HEAD
-        self._sg.sequence_editor.add_steps(1, self._sg.sequence_editor.rowCount())
-        return
-
-    @QtCore.Slot()
-    def sequence_del_last_clicked(self):
-        """
-
-        @return:
-        """
-        self._sg.sequence_editor.remove_steps(1, self._sg.sequence_editor.rowCount() - 1)
-        return
-
-    @QtCore.Slot()
-    def sequence_add_sel_clicked(self):
-=======
+        """
+
+        @return:
+        """
         self._sg.sequence_editor.remove_steps(1, self._sg.sequence_editor.rowCount() - 1)
         return
 
@@ -2917,30 +1971,10 @@
 
     @QtCore.Slot()
     def sequence_del_sel_clicked(self):
->>>>>>> 1d6dc765
-        """
-
-        @return:
-        """
-        index = self._sg.sequence_editor.currentRow()
-<<<<<<< HEAD
-        self._sg.sequence_editor.add_steps(1, index + 1)
-        return
-
-    @QtCore.Slot()
-    def sequence_del_sel_clicked(self):
-=======
-        self._sg.sequence_editor.remove_steps(1, index)
-        return
-
-    @QtCore.Slot()
-    def sequence_clear_clicked(self):
->>>>>>> 1d6dc765
-        """
-
-        @return:
-        """
-<<<<<<< HEAD
+        """
+
+        @return:
+        """
         index = self._sg.sequence_editor.currentRow()
         self._sg.sequence_editor.remove_steps(1, index)
         return
@@ -3009,66 +2043,6 @@
         if text_to_set is None:
             text_to_set = self._sg.gen_sequence_ComboBox.currentText()
 
-=======
-        self._sg.sequence_editor.clear()
-        return
-
-    @QtCore.Slot()
-    def editor_generate_sequence_clicked(self):
-        name = self._sg.curr_sequence_name_LineEdit.text()
-        if not name:
-            self.log.error('No name has been entered for the PulseSequence to be generated.')
-            return
-        rotating_frame = self._sg.curr_sequence_rot_frame_CheckBox.isChecked()
-        self._sg.sequence_editor.set_rotating_frame(rotating_frame)
-        sequence_object = self._sg.sequence_editor.get_sequence()
-        sequence_object.name = name
-        self.pulsedmasterlogic().save_sequence(sequence_object)
-        length_s, length_bins, lasers = self.pulsedmasterlogic().get_sequence_info(sequence_object)
-        self._sg.curr_sequence_length_DSpinBox.setValue(length_s)
-        self._sg.curr_sequence_bins_SpinBox.setValue(length_bins)
-        self._sg.curr_sequence_laserpulses_SpinBox.setValue(lasers)
-        return
-
-    @QtCore.Slot()
-    def editor_delete_sequence_clicked(self):
-        name = self._sg.saved_sequences_ComboBox.currentText()
-        self.pulsedmasterlogic().delete_sequence(name)
-        return
-
-    @QtCore.Slot()
-    def editor_load_sequence_clicked(self):
-        name = self._sg.saved_sequences_ComboBox.currentText()
-        sequence = self.pulsedmasterlogic().saved_pulse_sequences[name]
-        self._sg.sequence_editor.load_sequence(sequence)
-        self._sg.curr_sequence_name_LineEdit.setText(name)
-        self._sg.curr_sequence_rot_frame_CheckBox.setChecked(sequence.rotating_frame)
-
-        length_s, length_bins, lasers = self.pulsedmasterlogic().get_sequence_info(sequence)
-        self._sg.curr_sequence_length_DSpinBox.setValue(length_s)
-        self._sg.curr_sequence_bins_SpinBox.setValue(length_bins)
-        self._sg.curr_sequence_laserpulses_SpinBox.setValue(lasers)
-        return
-
-    @QtCore.Slot(dict)
-    def update_sequence_dict(self, sequence_dict):
-        """
-
-        @param sequence_dict:
-        @return:
-        """
-        sequence_names = sorted(sequence_dict)
-        # Check if a sequence has been added. In that case set the current index to the new one.
-        # In all other cases try to maintain the current item and if it was removed, set the first.
-        text_to_set = None
-        if len(sequence_names) == self._sg.gen_sequence_ComboBox.count() + 1:
-            for name in sequence_names:
-                if self._sg.gen_sequence_ComboBox.findText(name) == -1:
-                    text_to_set = name
-        if text_to_set is None:
-            text_to_set = self._sg.gen_sequence_ComboBox.currentText()
-
->>>>>>> 1d6dc765
         # block signals
         self._sg.gen_sequence_ComboBox.blockSignals(True)
         self._sg.saved_sequences_ComboBox.blockSignals(True)
@@ -3109,12 +2083,9 @@
         if not self.pulsedmasterlogic().status_dict['sampload_busy']:
             self._sg.sample_sequence_PushButton.setEnabled(True)
             self._sg.samplo_sequence_PushButton.setEnabled(True)
-<<<<<<< HEAD
-=======
             # Reactivate predefined method buttons
             for button in self._pm.samplo_buttons.values():
                 button.setEnabled(True)
->>>>>>> 1d6dc765
         return
 
     @QtCore.Slot()
@@ -3144,7 +2115,6 @@
         # Load sequence into channles via logic module
         self.pulsedmasterlogic().load_sequence(sequence_name)
         return
-<<<<<<< HEAD
 
     @QtCore.Slot(list)
     def sequence_list_updated(self, sequence_list):
@@ -3161,24 +2131,6 @@
     def _activate_analysis_ui(self):
         """ Initialize, connect and configure the 'Analysis' Tab.
         """
-=======
-
-    @QtCore.Slot(list)
-    def sequence_list_updated(self, sequence_list):
-        """
-
-        @param list sequence_list:
-        """
-        # TODO: This method will be needed later on to implement an upload center
-        pass
-
-    ###########################################################################
-    #                      Analysis tab related methods                       #
-    ###########################################################################
-    def _activate_analysis_ui(self):
-        """ Initialize, connect and configure the 'Analysis' Tab.
-        """
->>>>>>> 1d6dc765
         # Configure the main pulse analysis display:
         self.signal_image = pg.PlotDataItem(pen=pg.mkPen(palette.c1, style=QtCore.Qt.DotLine),
                                             style=QtCore.Qt.DotLine,
@@ -3303,14 +2255,10 @@
 
         # create ErrorBarItems
         tmp_array = signal_data[0, 1:] - signal_data[0, :-1]
-<<<<<<< HEAD
-        beamwidth = tmp_array.min() if tmp_array.min() > 0 else tmp_array.max()
-=======
         if len(tmp_array) > 0:
             beamwidth = tmp_array.min() if tmp_array.min() > 0 else tmp_array.max()
         else:
             beamwidth = 0
->>>>>>> 1d6dc765
         del tmp_array
         beamwidth /= 3
         self.signal_image_error_bars.setData(x=signal_data[0],
